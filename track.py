--- conflicted
+++ resolved
@@ -180,34 +180,14 @@
                 xywhs = torch.Tensor(xywh_bboxs)
                 confss = torch.Tensor(confs)
 
-<<<<<<< HEAD
                 # Pass detections to deepsort
                 outputs = deepsort.update(xywhs, confss, classes, im0)
-=======
-                # pass detections to deepsort
-                outputs = deepsort.update(xywhs, confss, im0)
->>>>>>> 8a057568
 
                 # draw boxes for visualization
                 if len(outputs) > 0:
                     bbox_xyxy = outputs[:, :4]
                     identities = outputs[:, -1]
                     draw_boxes(im0, bbox_xyxy, identities)
-<<<<<<< HEAD
-
-                # Write MOT compliant results to file
-                if save_txt and len(outputs) != 0:
-                    for j, output in enumerate(outputs):
-                        bbox_left = output[0]
-                        bbox_top = output[1]
-                        bbox_w = output[2]
-                        bbox_h = output[3]
-                        identity = output[4]
-                        class_id = output[5]
-                        with open(txt_path, 'a') as f:
-                            f.write(('%g ' * 10 + '\n') % (frame_idx, identity, bbox_left,
-                                                           bbox_top, bbox_w, bbox_h, class_id, -1, -1, -1, -1))  # label format
-=======
                     # to MOT format
                     tlwh_bboxs = xyxy_to_tlwh(bbox_xyxy)
 
@@ -218,11 +198,11 @@
                             bbox_left = tlwh_bbox[1]
                             bbox_w = tlwh_bbox[2]
                             bbox_h = tlwh_bbox[3]
-                            identity = output[-1]
+                            identity = output[4]
+                            class_id = output[5]
                             with open(txt_path, 'a') as f:
                                 f.write(('%g ' * 10 + '\n') % (frame_idx, identity, bbox_top,
                                                             bbox_left, bbox_w, bbox_h, -1, -1, -1, -1))  # label format
->>>>>>> 8a057568
 
             else:
                 deepsort.increment_ages()
@@ -276,7 +256,7 @@
     parser.add_argument('--save-vid', action='store_true', help='save video tracking results')
     parser.add_argument('--save-txt', action='store_true', help='save MOT compliant results to *.txt')
     # class 0 is person, 1 is bycicle, 2 is car... 79 is oven
-    parser.add_argument('--classes', nargs='+', default=[0], type=int, help='filter by class')
+    parser.add_argument('--classes', nargs='+', type=int, help='filter by class')
     parser.add_argument('--agnostic-nms', action='store_true', help='class-agnostic NMS')
     parser.add_argument('--augment', action='store_true', help='augmented inference')
     parser.add_argument("--config_deepsort", type=str, default="deep_sort_pytorch/configs/deep_sort.yaml")
