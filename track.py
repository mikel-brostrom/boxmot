
import argparse

import os
# limit the number of cpus used by high performance libraries
os.environ["OMP_NUM_THREADS"] = "1"
os.environ["OPENBLAS_NUM_THREADS"] = "1"
os.environ["MKL_NUM_THREADS"] = "1"
os.environ["VECLIB_MAXIMUM_THREADS"] = "1"
os.environ["NUMEXPR_NUM_THREADS"] = "1"

import sys
import numpy as np
from pathlib import Path
import torch
import torch.backends.cudnn as cudnn

FILE = Path(__file__).resolve()
ROOT = FILE.parents[0]  # yolov5 strongsort root directory
WEIGHTS = ROOT / 'weights'

if str(ROOT) not in sys.path:
    sys.path.append(str(ROOT))  # add ROOT to PATH
if str(ROOT / 'yolov5') not in sys.path:
    sys.path.append(str(ROOT / 'yolov5'))  # add yolov5 ROOT to PATH
if str(ROOT / 'strong_sort') not in sys.path:
    sys.path.append(str(ROOT / 'strong_sort'))  # add strong_sort ROOT to PATH
ROOT = Path(os.path.relpath(ROOT, Path.cwd()))  # relative

import logging
from yolov5.models.experimental import attempt_load
from yolov5.utils.downloads import attempt_download
from yolov5.models.common import DetectMultiBackend
from yolov5.utils.dataloaders import VID_FORMATS, LoadImages, LoadStreams
from yolov5.utils.general import (LOGGER, check_img_size, non_max_suppression, scale_coords, check_requirements, cv2,
                                  check_imshow, xyxy2xywh, increment_path, strip_optimizer, colorstr, print_args)
from yolov5.utils.torch_utils import select_device, time_sync
from yolov5.utils.plots import Annotator, colors, save_one_box
from strong_sort.utils.parser import get_config
from strong_sort.strong_sort import StrongSORT

# remove duplicated stream handler to avoid duplicated logging
logging.getLogger().removeHandler(logging.getLogger().handlers[0])

@torch.no_grad()
def run(
        source='0',
        yolo_weights=WEIGHTS / 'yolov5m.pt',  # model.pt path(s),
        strong_sort_weights=WEIGHTS / 'osnet_x0_25_msmt17.pt',  # model.pt path,
        config_strongsort=ROOT / 'strong_sort/configs/strong_sort.yaml',
        imgsz=(640, 640),  # inference size (height, width)
        conf_thres=0.25,  # confidence threshold
        iou_thres=0.45,  # NMS IOU threshold
        max_det=1000,  # maximum detections per image
        device='',  # cuda device, i.e. 0 or 0,1,2,3 or cpu
        show_vid=False,  # show results
        save_txt=False,  # save results to *.txt
        save_conf=False,  # save confidences in --save-txt labels
        save_crop=False,  # save cropped prediction boxes
        save_vid=False,  # save confidences in --save-txt labels
        nosave=False,  # do not save images/videos
        classes=None,  # filter by class: --class 0, or --class 0 2 3
        agnostic_nms=False,  # class-agnostic NMS
        augment=False,  # augmented inference
        visualize=False,  # visualize features
        update=False,  # update all models
        project=ROOT / 'runs/track',  # save results to project/name
        name='exp',  # save results to project/name
        exist_ok=False,  # existing project/name ok, do not increment
        line_thickness=3,  # bounding box thickness (pixels)
        hide_labels=False,  # hide labels
        hide_conf=False,  # hide confidences
        half=False,  # use FP16 half-precision inference
        dnn=False,  # use OpenCV DNN for ONNX inference
        ecc=False,  # camera motion compensation
):

    source = str(source)
    save_img = not nosave and not source.endswith('.txt')  # save inference images
    is_file = Path(source).suffix[1:] in (VID_FORMATS)
    is_url = source.lower().startswith(('rtsp://', 'rtmp://', 'http://', 'https://'))
    webcam = source.isnumeric() or source.endswith('.txt') or (is_url and not is_file)
    if is_url and is_file:
        source = check_file(source)  # download

    # Directories
    if not isinstance(yolo_weights, list):  # single yolo model
        exp_name = str(yolo_weights).rsplit('/', 1)[-1].split('.')[0]
    elif type(yolo_weights) is list and len(yolo_weights) == 1:  # single models after --yolo_weights
        exp_name = yolo_weights[0].split(".")[0]
    else:  # multiple models after --yolo_weights
        exp_name = 'ensemble'
    exp_name = name if name is not None else exp_name + "_" + str(strong_sort_weights).split('/')[-1].split('.')[0]
    save_dir = increment_path(Path(project) / exp_name, exist_ok=exist_ok)  # increment run
    (save_dir / 'tracks' if save_txt else save_dir).mkdir(parents=True, exist_ok=True)  # make dir

    # Load model
    device = select_device(device)
    model = DetectMultiBackend(yolo_weights, device=device, dnn=dnn, data=None, fp16=half)
    stride, names, pt = model.stride, model.names, model.pt
    imgsz = check_img_size(imgsz, s=stride)  # check image size

    # Dataloader
    if webcam:
        show_vid = check_imshow()
        cudnn.benchmark = True  # set True to speed up constant image size inference
        dataset = LoadStreams(source, img_size=imgsz, stride=stride, auto=pt)
        nr_sources = len(dataset)
    else:
        dataset = LoadImages(source, img_size=imgsz, stride=stride, auto=pt)
        nr_sources = 1
    vid_path, vid_writer, txt_path = [None] * nr_sources, [None] * nr_sources, [None] * nr_sources

    # initialize StrongSORT
    cfg = get_config()
    cfg.merge_from_file(opt.config_strongsort)

    # Create as many strong sort instances as there are video sources
    strongsort_list = []
    for i in range(nr_sources):
        strongsort_list.append(
            StrongSORT(
                strong_sort_weights,
                device,
                max_dist=cfg.STRONGSORT.MAX_DIST,
                max_iou_distance=cfg.STRONGSORT.MAX_IOU_DISTANCE,
                max_age=cfg.STRONGSORT.MAX_AGE,
                n_init=cfg.STRONGSORT.N_INIT,
                nn_budget=cfg.STRONGSORT.NN_BUDGET,
                mc_lambda=cfg.STRONGSORT.MC_LAMBDA,
                ema_alpha=cfg.STRONGSORT.EMA_ALPHA,

            )
        )
    outputs = [None] * nr_sources

    # Run tracking
    model.warmup(imgsz=(1 if pt else nr_sources, 3, *imgsz))  # warmup
    dt, seen = [0.0, 0.0, 0.0, 0.0], 0
    cur_frame, prev_frame = np.zeros((480, 640, 3)), np.zeros((480, 640, 3))
    for frame_idx, (path, im, im0s, vid_cap, s) in enumerate(dataset):
        t1 = time_sync()
        im = torch.from_numpy(im).to(device)
        im = im.half() if half else im.float()  # uint8 to fp16/32
        im /= 255.0  # 0 - 255 to 0.0 - 1.0
        if len(im.shape) == 3:
            im = im[None]  # expand for batch dim
        t2 = time_sync()
        dt[0] += t2 - t1

        # Inference
        visualize = increment_path(save_dir / Path(path[0]).stem, mkdir=True) if opt.visualize else False
        pred = model(im, augment=opt.augment, visualize=visualize)
        t3 = time_sync()
        dt[1] += t3 - t2

        # Apply NMS
        pred = non_max_suppression(pred, opt.conf_thres, opt.iou_thres, opt.classes, opt.agnostic_nms, max_det=opt.max_det)
        dt[2] += time_sync() - t3

        # Process detections
        for i, det in enumerate(pred):  # detections per image
            seen += 1
            if webcam:  # nr_sources >= 1
                p, im0, _ = path[i], im0s[i].copy(), dataset.count
                p = Path(p)  # to Path
                s += f'{i}: '
                txt_file_name = p.name
                save_path = str(save_dir / p.name)  # im.jpg, vid.mp4, ...
            else:
                p, im0, _ = path, im0s.copy(), getattr(dataset, 'frame', 0)
                p = Path(p)  # to Path
                # video file
                if source.endswith(VID_FORMATS):
                    txt_file_name = p.stem
                    save_path = str(save_dir / p.name)  # im.jpg, vid.mp4, ...
                # folder with imgs
                else:
                    txt_file_name = p.parent.name  # get folder name containing current img
                    save_path = str(save_dir / p.parent.name)  # im.jpg, vid.mp4, ...
            cur_frame = im0

            txt_path = str(save_dir / 'tracks' / txt_file_name)  # im.txt
            s += '%gx%g ' % im.shape[2:]  # print string
            imc = im0.copy() if save_crop else im0  # for save_crop

            annotator = Annotator(im0, line_width=2, pil=not ascii)
<<<<<<< HEAD
            if cfg.STRONGSORT.ECC:
                strongsort_list[i].tracker.camera_update(prev_frame, cur_frame)
=======
            if ecc:
                deepsort_list[i].tracker.camera_update(prev_frame, cur_frame)
>>>>>>> 518e414a

            if det is not None and len(det):
                # Rescale boxes from img_size to im0 size
                det[:, :4] = scale_coords(im.shape[2:], det[:, :4], im0.shape).round()

                # Print results
                for c in det[:, -1].unique():
                    n = (det[:, -1] == c).sum()  # detections per class
                    s += f"{n} {names[int(c)]}{'s' * (n > 1)}, "  # add to string

                xywhs = xyxy2xywh(det[:, 0:4])
                confs = det[:, 4]
                clss = det[:, 5]

                # pass detections to strongsort
                t4 = time_sync()
                outputs[i] = strongsort_list[i].update(xywhs.cpu(), confs.cpu(), clss.cpu(), im0)
                t5 = time_sync()
                dt[3] += t5 - t4

                # draw boxes for visualization
                if len(outputs[i]) > 0:
                    for j, (output, conf) in enumerate(zip(outputs[i], confs)):
    
                        bboxes = output[0:4]
                        id = output[4]
                        cls = output[5]

                        if save_txt:
                            # to MOT format
                            bbox_left = output[0]
                            bbox_top = output[1]
                            bbox_w = output[2] - output[0]
                            bbox_h = output[3] - output[1]
                            # Write MOT compliant results to file
                            with open(txt_path + '.txt', 'a') as f:
                                f.write(('%g ' * 10 + '\n') % (frame_idx + 1, id, bbox_left,  # MOT format
                                                               bbox_top, bbox_w, bbox_h, -1, -1, -1, i))

                        if save_vid or save_crop or show_vid:  # Add bbox to image
                            c = int(cls)  # integer class
                            id = int(id)  # integer id
                            label = f'{id} {names[c]} {conf:.2f}'
                            annotator.box_label(bboxes, label, color=colors(c, True))
                            if save_crop:
                                txt_file_name = txt_file_name if (isinstance(path, list) and len(path) > 1) else ''
                                save_one_box(bboxes, imc, file=save_dir / 'crops' / txt_file_name / names[c] / f'{id}' / f'{p.stem}.jpg', BGR=True)

                LOGGER.info(f'{s}Done. YOLO:({t3 - t2:.3f}s), StrongSORT:({t5 - t4:.3f}s)')

            else:
                strongsort_list[i].increment_ages()
                LOGGER.info('No detections')

            # Stream results
            im0 = annotator.result()
            if show_vid:
                cv2.imshow(str(p), im0)
                cv2.waitKey(1)  # 1 millisecond

            # Save results (image with detections)
            if save_vid:
                if vid_path[i] != save_path:  # new video
                    vid_path[i] = save_path
                    if isinstance(vid_writer[i], cv2.VideoWriter):
                        vid_writer[i].release()  # release previous video writer
                    if vid_cap:  # video
                        fps = vid_cap.get(cv2.CAP_PROP_FPS)
                        w = int(vid_cap.get(cv2.CAP_PROP_FRAME_WIDTH))
                        h = int(vid_cap.get(cv2.CAP_PROP_FRAME_HEIGHT))
                    else:  # stream
                        fps, w, h = 30, im0.shape[1], im0.shape[0]
                    save_path = str(Path(save_path).with_suffix('.mp4'))  # force *.mp4 suffix on results videos
                    vid_writer[i] = cv2.VideoWriter(save_path, cv2.VideoWriter_fourcc(*'mp4v'), fps, (w, h))
                vid_writer[i].write(im0)

            prev_frame = cur_frame

    # Print results
    t = tuple(x / seen * 1E3 for x in dt)  # speeds per image
    LOGGER.info(f'Speed: %.1fms pre-process, %.1fms inference, %.1fms NMS, %.1fms strong sort update per image at shape {(1, 3, *imgsz)}' % t)
    if save_txt or save_vid:
        s = f"\n{len(list(save_dir.glob('tracks/*.txt')))} tracks saved to {save_dir / 'tracks'}" if save_txt else ''
        LOGGER.info(f"Results saved to {colorstr('bold', save_dir)}{s}")
    if update:
        strip_optimizer(yolo_weights)  # update model (to fix SourceChangeWarning)


def parse_opt():
    parser = argparse.ArgumentParser()
    parser.add_argument('--yolo-weights', nargs='+', type=str, default=WEIGHTS / 'yolov5m.pt', help='model.pt path(s)')
    parser.add_argument('--strong-sort-weights', type=str, default=WEIGHTS / 'osnet_x0_25_msmt17.pt')
    parser.add_argument('--config-strongsort', type=str, default='strong_sort/configs/strong_sort.yaml')
    parser.add_argument('--source', type=str, default='0', help='file/dir/URL/glob, 0 for webcam')  
    parser.add_argument('--imgsz', '--img', '--img-size', nargs='+', type=int, default=[640], help='inference size h,w')
    parser.add_argument('--conf-thres', type=float, default=0.5, help='confidence threshold')
    parser.add_argument('--iou-thres', type=float, default=0.5, help='NMS IoU threshold')
    parser.add_argument('--max-det', type=int, default=1000, help='maximum detections per image')
    parser.add_argument('--device', default='', help='cuda device, i.e. 0 or 0,1,2,3 or cpu')
    parser.add_argument('--show-vid', action='store_true', help='display tracking video results')
    parser.add_argument('--save-txt', action='store_true', help='save results to *.txt')
    parser.add_argument('--save-conf', action='store_true', help='save confidences in --save-txt labels')
    parser.add_argument('--save-crop', action='store_true', help='save cropped prediction boxes')
    parser.add_argument('--save-vid', action='store_true', help='save video tracking results')
    parser.add_argument('--nosave', action='store_true', help='do not save images/videos')
    # class 0 is person, 1 is bycicle, 2 is car... 79 is oven
    parser.add_argument('--classes', nargs='+', type=int, help='filter by class: --classes 0, or --classes 0 2 3')
    parser.add_argument('--agnostic-nms', action='store_true', help='class-agnostic NMS')
    parser.add_argument('--augment', action='store_true', help='augmented inference')
    parser.add_argument('--visualize', action='store_true', help='visualize features')
    parser.add_argument('--update', action='store_true', help='update all models')
    parser.add_argument('--project', default=ROOT / 'runs/track', help='save results to project/name')
    parser.add_argument('--name', help='save results to project/name')
    parser.add_argument('--exist-ok', action='store_true', help='existing project/name ok, do not increment')
    parser.add_argument('--line-thickness', default=3, type=int, help='bounding box thickness (pixels)')
    parser.add_argument('--hide-labels', default=False, action='store_true', help='hide labels')
    parser.add_argument('--hide-conf', default=False, action='store_true', help='hide confidences')
    parser.add_argument('--half', action='store_true', help='use FP16 half-precision inference')
    parser.add_argument('--dnn', action='store_true', help='use OpenCV DNN for ONNX inference')
    parser.add_argument('--ecc', action='store_true', help='camera motion compensation')
    opt = parser.parse_args()
    opt.imgsz *= 2 if len(opt.imgsz) == 1 else 1  # expand
    print_args(vars(opt))
    return opt


def main(opt):
    check_requirements(requirements=ROOT / 'requirements.txt', exclude=('tensorboard', 'thop'))
    run(**vars(opt))


if __name__ == "__main__":
    opt = parse_opt()
    main(opt)<|MERGE_RESOLUTION|>--- conflicted
+++ resolved
@@ -72,7 +72,6 @@
         hide_conf=False,  # hide confidences
         half=False,  # use FP16 half-precision inference
         dnn=False,  # use OpenCV DNN for ONNX inference
-        ecc=False,  # camera motion compensation
 ):
 
     source = str(source)
@@ -185,13 +184,8 @@
             imc = im0.copy() if save_crop else im0  # for save_crop
 
             annotator = Annotator(im0, line_width=2, pil=not ascii)
-<<<<<<< HEAD
             if cfg.STRONGSORT.ECC:
                 strongsort_list[i].tracker.camera_update(prev_frame, cur_frame)
-=======
-            if ecc:
-                deepsort_list[i].tracker.camera_update(prev_frame, cur_frame)
->>>>>>> 518e414a
 
             if det is not None and len(det):
                 # Rescale boxes from img_size to im0 size
@@ -311,7 +305,6 @@
     parser.add_argument('--hide-conf', default=False, action='store_true', help='hide confidences')
     parser.add_argument('--half', action='store_true', help='use FP16 half-precision inference')
     parser.add_argument('--dnn', action='store_true', help='use OpenCV DNN for ONNX inference')
-    parser.add_argument('--ecc', action='store_true', help='camera motion compensation')
     opt = parser.parse_args()
     opt.imgsz *= 2 if len(opt.imgsz) == 1 else 1  # expand
     print_args(vars(opt))
