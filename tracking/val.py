--- conflicted
+++ resolved
@@ -441,7 +441,6 @@
             for fut in concurrent.futures.as_completed(futures):
                 seq = futures[fut]
                 try:
-<<<<<<< HEAD
                     seq_name, kept_ids = fut.result()
                     seq_frame_nums[seq_name] = kept_ids
                 except Exception as e:
@@ -449,48 +448,6 @@
 
         if getattr(opt, 'gsi', False):
             gsi(mot_results_folder=exp_dir)
-
-    def run_trackeval(self) -> Dict[str, float]:
-        """
-        Prepares data for TrackEval, runs evaluation, and returns a dict of HOTA, MOTA, IDF1.
-        """
-        opt = self.args
-        seq_paths, save_dir, MOT_results_folder, gt_folder = eval_setup(opt, opt.val_tools_path)
-        trackeval_results = self.trackeval(seq_paths, save_dir, MOT_results_folder, gt_folder)
-        hota_mota_idf1 = self.parse_mot_results(trackeval_results)
-        if opt.verbose:
-            LOGGER.info(trackeval_results)
-            with open(opt.tracking_method + "_output.json", "w") as outfile:
-                outfile.write(json.dumps(hota_mota_idf1))
-        LOGGER.info(json.dumps(hota_mota_idf1))
-        return hota_mota_idf1
-
-def run_generate_dets_embs(args):
-    pipeline = YoloTrackingPipeline(args)
-    pipeline.run_generate_dets_embs()
-
-def run_generate_mot_results(args):
-    pipeline = YoloTrackingPipeline(args)
-    pipeline.run_generate_mot_results()
-    
-def run_evolve(args):
-    download_mot_eval_tools(args.val_tools_path)
-    pipeline = YoloTrackingPipeline(args)
-    pipeline.run_generate_mot_results()
-    return pipeline.run_trackeval()
-    
-def run_all(args):
-    download_mot_eval_tools(args.val_tools_path)
-    pipeline = YoloTrackingPipeline(args)
-    pipeline.run_generate_dets_embs()
-    pipeline.run_generate_mot_results()
-    return pipeline.run_trackeval()
-    
-=======
-                    fut.result()
-                except Exception as exc:
-                    LOGGER.error(f"Error in det/emb task: {exc}")
-
 
 def process_sequence(seq_name: str,
                      mot_root: str,
@@ -597,7 +554,46 @@
 def run_trackeval(opt: argparse.Namespace) -> dict:
     """
     Runs the trackeval function to evaluate tracking results.
->>>>>>> 48acd34c
+
+    Args:
+        opt (Namespace): Parsed command line arguments.
+    """
+    seq_paths, save_dir, MOT_results_folder, gt_folder = eval_setup(opt, opt.val_tools_path)
+    trackeval_results = trackeval(opt, seq_paths, save_dir, MOT_results_folder, gt_folder)
+    hota_mota_idf1 = parse_mot_results(trackeval_results)
+    if opt.verbose:
+        LOGGER.info(trackeval_results)
+        with open(opt.tracking_method + "_output.json", "w") as outfile:
+            outfile.write(json.dumps(hota_mota_idf1))
+    LOGGER.info(json.dumps(hota_mota_idf1))
+    return hota_mota_idf1
+
+
+def run_all(opt: argparse.Namespace) -> None:
+    """
+    Runs all stages of the pipeline: generate_dets_embs, generate_mot_results, and trackeval.
+
+    Args:
+        opt (Namespace): Parsed command line arguments.
+    """
+    run_generate_dets_embs(opt)
+    run_generate_mot_results(opt)
+    run_trackeval(opt)
+
+    
+def run_evolve(args):
+    download_mot_eval_tools(args.val_tools_path)
+    pipeline = YoloTrackingPipeline(args)
+    pipeline.run_generate_mot_results()
+    return pipeline.run_trackeval()
+    
+def run_all(args):
+    download_mot_eval_tools(args.val_tools_path)
+    pipeline = YoloTrackingPipeline(args)
+    pipeline.run_generate_dets_embs()
+    pipeline.run_generate_mot_results()
+    return pipeline.run_trackeval()
+    
 
 def main(args: argparse.Namespace):
     """
