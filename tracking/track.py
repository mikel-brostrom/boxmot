--- conflicted
+++ resolved
@@ -1,4 +1,3 @@
-
 # Mikel Broström 🔥 Yolo Tracking 🧾 AGPL-3.0 license
 
 import argparse
@@ -15,13 +14,7 @@
 from tracking.detectors import default_imgsz, get_yolo_inferer, is_ultralytics_model
 
 checker = RequirementsChecker()
-<<<<<<< HEAD
-checker.check_packages(
-    ("ultralytics @ git+https://github.com/mikel-brostrom/ultralytics.git",)
-)  # install
-=======
-checker.check_packages(('ultralytics', ))  # install
->>>>>>> 1c8d8d37
+checker.check_packages(("ultralytics", ))  # install
 
 from ultralytics import YOLO
 from ultralytics.utils.plotting import Annotator  # ultralytics.yolo.utils.plotting is deprecated
@@ -41,13 +34,10 @@
         predictor (object): The predictor object to initialize trackers for.
         persist (bool, optional): Whether to persist the trackers if they already exist. Defaults to False.
     """
-    assert (
-        predictor.custom_args.tracking_method in TRACKERS
-    ), f""{predictor.custom_args.tracking_method}" is not supported. Supported ones are {TRACKERS}"
+    assert predictor.custom_args.tracking_method in TRACKERS, \
+        f"'{predictor.custom_args.tracking_method}' is not supported. Supported ones are {TRACKERS}"
 
-    tracking_config = TRACKER_CONFIGS / (
-        predictor.custom_args.tracking_method + ".yaml"
-    )
+    tracking_config = TRACKER_CONFIGS / (predictor.custom_args.tracking_method + '.yaml')
     trackers = []
     for i in range(predictor.dataset.bs):
         tracker = create_tracker(
@@ -64,7 +54,7 @@
         trackers.append(tracker)
 
     predictor.trackers = trackers
-    
+
 # callback to plot trajectories on each frame
 def plot_trajectories(predictor):
     # predictor.results is a list of Results, one per frame in the batch
@@ -102,17 +92,11 @@
         imgsz=args.imgsz,
         vid_stride=args.vid_stride,
         line_width=args.line_width,
-<<<<<<< HEAD
+        save_crop=args.save_crop,
     )
 
     yolo.add_callback("on_predict_start", partial(on_predict_start, persist=True))
-=======
-        save_crop=args.save_crop
-    )
-
-    yolo.add_callback('on_predict_start', partial(on_predict_start, persist=True))
-    yolo.add_callback('on_predict_postprocess_end', plot_trajectories)
->>>>>>> 1c8d8d37
+    yolo.add_callback("on_predict_postprocess_end", plot_trajectories)
 
     if not is_ultralytics_model(args.yolo_model):
         # replace yolov8 model
@@ -138,79 +122,8 @@
     # store custom args in predictor
     yolo.predictor.custom_args = args
 
-<<<<<<< HEAD
-    for r in results:
-        img = yolo.predictor.trackers[0].plot_results(
-            r.orig_img, args.show_trajectories
-        )
-        if args.show is True:
-            cv2.imshow("BoxMOT", img)
-            key = cv2.waitKey(1) & 0xFF
-            if key == ord(" ") or key == ord("q"):
-                break
-
-
-def parse_opt():
-
-    parser = argparse.ArgumentParser()
-    parser.add_argument("--yolo-model", type=Path, default=WEIGHTS / "yolov8n",
-                        help="yolo model path")
-    parser.add_argument("--reid-model", type=Path, default=WEIGHTS / "osnet_x0_25_msmt17.pt",
-                        help="reid model path")
-    parser.add_argument("--tracking-method", type=str, default="deepocsort",
-                        help="deepocsort, botsort, strongsort, ocsort, bytetrack, boosttrack")
-    parser.add_argument("--source", type=str, default="0",
-                        help="file/dir/URL/glob, 0 for webcam")
-    parser.add_argument("--imgsz", "--img", "--img-size", nargs="+", type=int, default=None,
-                        help="inference size h,w")
-    parser.add_argument("--conf", type=float, default=0.5,
-                        help="confidence threshold")
-    parser.add_argument("--iou", type=float, default=0.7,
-                        help="intersection over union (IoU) threshold for NMS")
-    parser.add_argument("--device", default="",
-                        help="cuda device, i.e. 0 or 0,1,2,3 or cpu")
-    parser.add_argument("--show", action="store_true",
-                        help="display tracking video results")
-    parser.add_argument("--save", action="store_true",
-                        help="save video tracking results")
-    # class 0 is person, 1 is bycicle, 2 is car... 79 is oven
-    parser.add_argument("--classes", nargs="+", type=int,
-                        help="filter by class: --classes 0, or --classes 0 2 3")
-    parser.add_argument("--project", default=ROOT / "runs" / "track",
-                        help="save results to project/name")
-    parser.add_argument("--name", default="exp",
-                        help="save results to project/name")
-    parser.add_argument("--exist-ok", action="store_true",
-                        help="existing project/name ok, do not increment")
-    parser.add_argument("--half", action="store_true",
-                        help="use FP16 half-precision inference")
-    parser.add_argument("--vid-stride", type=int, default=1,
-                        help="video frame-rate stride")
-    parser.add_argument("--show-labels", action="store_false",
-                        help="either show all or only bboxes")
-    parser.add_argument("--show-conf", action="store_false",
-                        help="hide confidences when show")
-    parser.add_argument("--show-trajectories", action="store_true",
-                        help="show confidences")
-    parser.add_argument("--save-txt", action="store_true",
-                        help="save tracking results in a txt file")
-    parser.add_argument("--save-id-crops", action="store_true",
-                        help="save each crop to its respective id folder")
-    parser.add_argument("--line-width", default=None, type=int,
-                        help="The line width of the bounding boxes. If None, it is scaled to the image size.")
-    parser.add_argument("--per-class", default=False, action="store_true",
-                        help="not mix up classes when tracking")
-    parser.add_argument("--verbose", default=True, action="store_true",
-                        help="print results per frame")
-    parser.add_argument("--agnostic-nms", default=False, action="store_true",
-                        help="class-agnostic NMS")
-
-    opt = parser.parse_args()
-    return opt
-=======
     for _ in results:
         pass
->>>>>>> 1c8d8d37
 
 
 if __name__ == "__main__":
