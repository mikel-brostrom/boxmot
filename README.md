--- conflicted
+++ resolved
@@ -85,15 +85,9 @@
 
 
 ```bash
-<<<<<<< HEAD
 $ python examples/track.py --yolo-model yolov8n.pt      # bboxes only
                                         yolov8n-seg.pt  # bboxes + segmentation masks
                                         yolov8n-pose.pt # bboxes + pose estimation
-=======
-$ python track.py --yolo-model yolov8n.pt      # bboxes only
-                               yolov8n-seg.pt  # bboxes + segmentation masks
-                               yolov8n-pose.pt # bboxes + pose estimation
->>>>>>> 05605f2a
 ```
   
   </details>
@@ -102,11 +96,11 @@
 <summary>Tracking methods</summary>
 
 ```bash
-$ python track.py --tracking-method deepocsort
-                                    strongsort
-                                    ocsort
-                                    bytetrack
-                                    botsort
+$ python examples/track.py --tracking-method deepocsort
+                                             strongsort
+                                             ocsort
+                                             bytetrack
+                                             botsort
 ```
   
 </details>
@@ -117,13 +111,13 @@
 Tracking can be run on most video formats
 
 ```bash
-$ python track.py --source 0                               # webcam
-                           img.jpg                         # image
-                           vid.mp4                         # video
-                           path/                           # directory
-                           path/*.jpg                      # glob
-                           'https://youtu.be/Zgi9g1ksQHc'  # YouTube
-                           'rtsp://example.com/media.mp4'  # RTSP, RTMP, HTTP stream
+$ python examples/track.py --source 0                               # webcam
+                                    img.jpg                         # image
+                                    vid.mp4                         # video
+                                    path/                           # directory
+                                    path/*.jpg                      # glob
+                                    'https://youtu.be/Zgi9g1ksQHc'  # YouTube
+                                    'rtsp://example.com/media.mp4'  # RTSP, RTMP, HTTP stream
 ```
 
 </details>
@@ -136,7 +130,7 @@
 ```bash
 
 
-$ python track.py --source 0 --yolo-model yolov8n.pt --img 640
+$ python examples/track.py --source 0 --yolo-model yolov8n.pt --img 640
                                           yolov8s.tflite
                                           yolov8m.pt
                                           yolov8l.onnx 
@@ -152,12 +146,12 @@
 Some tracking methods combine appearance description and motion in the process of tracking. For those which use appearance, you can choose a ReID model based on your needs from this [ReID model zoo](https://kaiyangzhou.github.io/deep-person-reid/MODEL_ZOO). These model can be further optimized for you needs by the [reid_export.py](https://github.com/mikel-brostrom/Yolov5_StrongSORT_OSNet/blob/master/reid_export.py) script
 
 ```bash
-$ python track.py --source 0 --reid-model lmbn_n_cuhk03_d.pt
-                                          osnet_x0_25_market1501.pt
-                                          mobilenetv2_x1_4_msmt17.engine
-                                          resnet50_msmt17.onnx
-                                          osnet_x1_0_msmt17.pt
-                                          ...
+$ python examples/track.py --source 0 --reid-model lmbn_n_cuhk03_d.pt
+                                                   osnet_x0_25_market1501.pt
+                                                   mobilenetv2_x1_4_msmt17.engine
+                                                   resnet50_msmt17.onnx
+                                                   osnet_x1_0_msmt17.pt
+                                                   ...
 ```
 
 </details>
@@ -170,7 +164,7 @@
 If you want to track a subset of the classes that you model predicts, add their corresponding index after the classes flag,
 
 ```bash
-python track.py --source 0 --yolo-model yolov8s.pt --classes 16 17  # COCO yolov8 model. Track cats and dogs, only
+python examples/track.py --source 0 --yolo-model yolov8s.pt --classes 16 17  # COCO yolov8 model. Track cats and dogs, only
 ```
 
 [Here](https://tech.amikelive.com/node-718/what-object-categories-labels-are-in-coco-dataset/) is a list of all the possible objects that a Yolov8 model trained on MS COCO can detect. Notice that the indexing for the classes in this repo starts at zero
@@ -183,7 +177,7 @@
 Can be saved to your experiment folder `runs/track/<yolo_model>_<deep_sort_model>/` by 
 
 ```bash
-python track.py --source ... --save-txt
+python examples/track.py --source ... --save-txt
 ```
 
 </details>
@@ -194,8 +188,8 @@
 We use a fast and elitist multiobjective genetic algorithm for tracker hyperparameter tuning. By default the objectives are: HOTA, MOTA, IDF1. Run it by
 
 ```bash
-$ python evolve.py --tracking-method strongsort --benchmark MOT17 --n-trials 100  # tune strongsort for MOT17
-                   --tracking-method ocsort     --benchmark <your-custom-dataset> --objective HOTA # tune ocsort for maximizing HOTA on your custom tracking dataset
+$ python examples/evolve.py --tracking-method strongsort --benchmark MOT17 --n-trials 100  # tune strongsort for MOT17
+                            --tracking-method ocsort     --benchmark <your-custom-dataset> --objective HOTA # tune ocsort for maximizing HOTA on your custom tracking dataset
 ```
 
 The set of hyperparameters leading to the best HOTA result are written to the tracker's config file.
