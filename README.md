--- conflicted
+++ resolved
@@ -22,21 +22,6 @@
 
 <div align="center">
 
-<<<<<<< HEAD
-|  Tracker | HOTA↑ | MOTA↑ | IDF1↑ |
-| -------- | ----- | ----- | ----- |
-| [BoTSORT](https://arxiv.org/pdf/2206.14651.pdf)    | 77.8 | 78.9 | 88.9 |
-| [DeepOCSORT](https://arxiv.org/pdf/2302.11813.pdf) | 77.4 | 78.4 | 89.0 |
-| [OCSORT](https://arxiv.org/pdf/2203.14360.pdf)     | 77.4 | 78.4 | 89.0 |
-| [HybridSORT](https://arxiv.org/pdf/2308.00783.pdf) | 77.3 | 77.9 | 88.8 |
-| [ByteTrack](https://arxiv.org/pdf/2110.06864.pdf)  | 75.6 | 74.6 | 86.0 |
-| [StrongSORT](https://arxiv.org/pdf/2202.13514.pdf) |      | | |
-| [ImprAssoc](https://ieeexplore.ieee.org/document/10223159)| | |
-| [Fast-StrongSORT](https://arxiv.org/pdf/2409.06617) |      | | |
-| <img width=200/>                                   | <img width=100/> | <img width=100/> | <img width=100/> |
-
-<sub> NOTES: performed on the 10 first frames of each MOT17 sequence. The detector used is ByteTrack's YoloXm, trained on: CrowdHuman, MOT17, Cityperson and ETHZ. Each tracker is configured with its original parameters found in their respective official repository.</sub>
-=======
 <!-- START TRACKER TABLE -->
 | Tracker | Status  | HOTA↑ | MOTA↑ | IDF1↑ |
 | ------- | ------- | ----- | ----- | ----- |
@@ -51,7 +36,6 @@
 <!-- END TRACKER TABLE -->
 
 <sub> NOTES: performed on the second half of the MOT17 train set. The detector used is Yolov8x (imgsz 1280, conf 0.2). Each tracker is configured with its original parameters found in their respective official repository.</sub>
->>>>>>> 08bc3c6f
 
 </div>
 
