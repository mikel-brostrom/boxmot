# **BoxMOT**: Pluggable SOTA multi-object tracking modules for segmentation, object detection and pose estimation models

<div align="center" markdown="1">

  <img width="640"
       src="https://github.com/mikel-brostrom/boxmot/releases/download/v12.0.0/output_640.gif"
       alt="BoxMot demo">
  <br> <!-- one blank line -->

  <a href="https://trendshift.io/repositories/13239" target="_blank"><img src="https://trendshift.io/api/badge/repositories/13239" alt="mikel-brostrom%2Fboxmot | Trendshift" style="width: 250px; height: 55px;" width="250" height="55"/></a>

  [![CI](https://github.com/mikel-brostrom/yolov8_tracking/actions/workflows/ci.yml/badge.svg)](https://github.com/mikel-brostrom/yolov8_tracking/actions/workflows/ci.yml)
  [![PyPI version](https://badge.fury.io/py/boxmot.svg)](https://badge.fury.io/py/boxmot)
  [![downloads](https://static.pepy.tech/badge/boxmot)](https://pepy.tech/project/boxmot)
  [![license](https://img.shields.io/badge/license-AGPL%203.0-blue)](https://github.com/mikel-brostrom/boxmot/blob/master/LICENSE)
  [![python-version](https://img.shields.io/pypi/pyversions/boxmot)](https://badge.fury.io/py/boxmot)
  [![colab](https://colab.research.google.com/assets/colab-badge.svg)](https://colab.research.google.com/drive/18nIqkBr68TkK8dHdarxTco6svHUJGggY?usp=sharing)
  [![DOI](https://zenodo.org/badge/DOI/10.5281/zenodo.8132989.svg)](https://doi.org/10.5281/zenodo.8132989)
  [![docker pulls](https://img.shields.io/docker/pulls/boxmot/boxmot?logo=docker)](https://hub.docker.com/r/boxmot/boxmot)
  [![discord](https://img.shields.io/discord/1377565354326495283?logo=discord&label=discord&labelColor=fff&color=5865f2)](https://discord.gg/tUmFEcYU4q)
  [![Ask DeepWiki](https://deepwiki.com/badge.svg)](https://deepwiki.com/mikel-brostrom/boxmot)

</div>


## 🚀 Key Features

- **Pluggable Architecture**  
  Easily swap in/out SOTA multi-object trackers.

- **Universal Model Support**  
  Integrate with any segmentation, object-detection and pose-estimation models that outputs bounding boxes

- **Benchmark-Ready**  
  Local evaluation pipelines for MOT17, MOT20, and DanceTrack ablation datasets with "official" ablation detectors

- **Performance Modes**
  - **Motion-only**: for lightweight, CPU-efficient, high-FPS performance 
  - **Motion + Appearance**: Combines motion cues with appearance embeddings ([CLIPReID](https://arxiv.org/pdf/2211.13977.pdf), [LightMBN](https://arxiv.org/pdf/2101.10774.pdf), [OSNet](https://arxiv.org/pdf/1905.00953.pdf)) to maximize identity consistency and accuracy at a higher computational cost

- **Reusable Detections & Embeddings**  
  Save once, run evaluations with no redundant preprocessing lightning fast.


## 📊 Benchmark Results (MOT17 ablation split)

<div align="center" markdown="1">

<!-- START TRACKER TABLE -->
| Tracker | Status  | HOTA↑ | MOTA↑ | IDF1↑ | FPS |
| :-----: | :-----: | :---: | :---: | :---: | :---: |
| [boosttrack](https://arxiv.org/abs/2408.13003) | ✅ | 69.253 | 75.914 | 83.206 | 25 |
| [botsort](https://arxiv.org/abs/2206.14651) | ✅ | 68.885 | 78.222 | 81.344 | 46 |
| [hybridsort](https://arxiv.org/abs/2308.00783) | ✅ | 68.216 | 76.382 | 81.164 | 25 |
| [strongsort](https://arxiv.org/abs/2202.13514) | ✅ | 68.05 | 76.185 | 80.763 | 17 |
| [deepocsort](https://arxiv.org/abs/2302.11813) | ✅ | 67.796 | 75.868 | 80.514 | 12 |
| [bytetrack](https://arxiv.org/abs/2110.06864) | ✅ | 67.68 | 78.039 | 79.157 | 1265 |
| [ocsort](https://arxiv.org/abs/2203.14360) | ✅ | 66.441 | 74.548 | 77.899 | 1483 |

<!-- END TRACKER TABLE -->

<sub> NOTES: Evaluation was conducted on the second half of the MOT17 training set, as the validation set is not publicly available and the ablation detector was trained on the first half. We employed [pre-generated detections and embeddings](https://github.com/mikel-brostrom/boxmot/releases/download/v11.0.9/runs2.zip). Each tracker was configured using the default parameters from their official repositories. </sub>

</div>

</details>


## 🔧 Installation

Install the `boxmot` package, including all requirements, in a Python>=3.9 environment:

```bash
pip install boxmot
```

If you want to contribute to this package check how to contribute [here](https://github.com/mikel-brostrom/boxmot/blob/master/CONTRIBUTING.md)

## 💻 CLI

BoxMOT provides a unified CLI `boxmot` with the following subcommands:

```bash
Usage: boxmot COMMAND [ARGS]...

Commands:
  track                  Run tracking only
  generate               Generate detections and embeddings
  eval                   Evaluate tracking performance using the official trackeval repository
  tune                   Tune tracker hyperparameters based on selected detections and embeddings
```

## 🐍 PYTHON

Seamlessly integrate BoxMOT directly into your Python MOT applications with your custom model.

```python
import cv2
import torch
import numpy as np
from pathlib import Path
from boxmot import BoostTrack
from torchvision.models.detection import (
    fasterrcnn_resnet50_fpn_v2,
    FasterRCNN_ResNet50_FPN_V2_Weights as Weights
)

# Set device
device = torch.device('cuda' if torch.cuda.is_available() else 'cpu')

# Load model with pretrained weights and preprocessing transforms
weights = Weights.DEFAULT
model = fasterrcnn_resnet50_fpn_v2(weights=weights, box_score_thresh=0.5)
model.to(device).eval()
transform = weights.transforms()

# Initialize tracker
tracker = BoostTrack(reid_weights=Path('osnet_x0_25_msmt17.pt'), device=device, half=False)

# Start video capture
cap = cv2.VideoCapture(0)

with torch.inference_mode():
    while True:
        success, frame = cap.read()
        if not success:
            break

        # Convert frame to RGB and prepare for model
        rgb = cv2.cvtColor(frame, cv2.COLOR_BGR2RGB)
        tensor = torch.from_numpy(rgb).permute(2, 0, 1).to(torch.uint8)
        input_tensor = transform(tensor).to(device)

        # Run detection
        output = model([input_tensor])[0]
        scores = output['scores'].cpu().numpy()
        keep = scores >= 0.5

        # Prepare detections for tracking
        boxes = output['boxes'][keep].cpu().numpy()
        labels = output['labels'][keep].cpu().numpy()
        filtered_scores = scores[keep]
        detections = np.concatenate([boxes, filtered_scores[:, None], labels[:, None]], axis=1)

        # Update tracker and draw results
        #   INPUT:  M X (x, y, x, y, conf, cls)
        #   OUTPUT: M X (x, y, x, y, id, conf, cls, ind)
        res = tracker.update(detections, frame)
        tracker.plot_results(frame, show_trajectories=True)

        # Show output
        cv2.imshow('BoXMOT + Torchvision', frame)
        if cv2.waitKey(1) & 0xFF == ord('q'):
            break

# Clean up
cap.release()
cv2.destroyAllWindows()
```


## 📝 Code Examples & Tutorials

<details>
<summary>Tracking</summary>

```bash
$ boxmot track --yolo-model rf-detr-base.pt    # bboxes only
  boxmot track --yolo-model yolox_s.pt         # bboxes only
  boxmot track --yolo-model yolo12n.pt         # bboxes only
  boxmot track --yolo-model yolo11n.pt         # bboxes only
  boxmot track --yolo-model yolov10n.pt        # bboxes only
  boxmot track --yolo-model yolov9c.pt         # bboxes only
  boxmot track --yolo-model yolov8n.pt         # bboxes only
                            yolov8n-seg.pt     # bboxes + segmentation masks
                            yolov8n-pose.pt    # bboxes + pose estimation
```

  </details>

<details>
<summary>Tracking methods</summary>

```bash
$ boxmot track --tracking-method deepocsort
                                 strongsort
                                 ocsort
                                 bytetrack
                                 botsort
                                 boosttrack
```

</details>

<details>
<summary>Tracking sources</summary>

Tracking can be run on most video formats

```bash
$ boxmot track --source 0                               # webcam
                        img.jpg                         # image
                        vid.mp4                         # video
                        path/                           # directory
                        path/*.jpg                      # glob
                        'https://youtu.be/Zgi9g1ksQHc'  # YouTube
                        'rtsp://example.com/media.mp4'  # RTSP, RTMP, HTTP stream
```

</details>

<details>
<summary>Select ReID model</summary>

Some tracking methods combine appearance description and motion in the process of tracking. For those which use appearance, you can choose a ReID model based on your needs from this [ReID model zoo](https://kaiyangzhou.github.io/deep-person-reid/MODEL_ZOO). These model can be further optimized for you needs by the [reid_export.py](https://github.com/mikel-brostrom/boxmot/blob/master/boxmot/appearance/reid/export.py) script

```bash
$ boxmot track --source 0 --reid-model lmbn_n_cuhk03_d.pt               # lightweight
                                       osnet_x0_25_market1501.pt
                                       mobilenetv2_x1_4_msmt17.engine
                                       resnet50_msmt17.onnx
                                       osnet_x1_0_msmt17.pt
                                       clip_market1501.pt               # heavy
                                       clip_vehicleid.pt
                                      ...
```

</details>

<details>
<summary>Filter tracked classes</summary>

By default the tracker tracks all MS COCO classes.

If you want to track a subset of the classes that you model predicts, add their corresponding index after the classes flag,

```bash
boxmot track --source 0 --yolo-model yolov8s.pt --classes 16 17  # COCO yolov8 model. Track cats and dogs, only
```

[Here](https://tech.amikelive.com/node-718/what-object-categories-labels-are-in-coco-dataset/) is a list of all the possible objects that a Yolov8 model trained on MS COCO can detect. Notice that the indexing for the classes in this repo starts at zero

</details>


</details>

<details>
<summary>Evaluation</summary>

Evaluate a combination of detector, tracking method and ReID model on standard MOT dataset or you custom one by

```bash
# reproduce MOT17 README results
$ boxmot eval --yolo-model yolox_x_MOT17_ablation.pt --reid-model lmbn_n_duke.pt --tracking-method boosttrack --source MOT17-ablation --verbose 
# MOT20 results
$ boxmot eval --yolo-model yolox_x_MOT20_ablation.pt --reid-model lmbn_n_duke.pt --tracking-method boosttrack --source MOT20-ablation --verbose 
# Dancetrack results
$ boxmot eval --yolo-model yolox_x_dancetrack_ablation.pt --reid-model lmbn_n_duke.pt --tracking-method boosttrack --source dancetrack-ablation --verbose 
# metrics on custom dataset
$ boxmot eval --yolo-model yolov8n.pt --reid-model osnet_x0_25_msmt17.pt --tracking-method deepocsort  --source ./assets/MOT17-mini/train --verbose
```

add `--gsi` to your command for postprocessing the MOT results by gaussian smoothed interpolation. Detections and embeddings are stored for the selected YOLO and ReID model respectively. They can then be loaded into any tracking algorithm. Avoiding the overhead of repeatedly generating this data.
</details>


<details>
<summary>Evolution</summary>

We use a fast and elitist multiobjective genetic algorithm for tracker hyperparameter tuning. By default the objectives are: HOTA, MOTA, IDF1. Run it by

```bash
# saves dets and embs under ./runs/dets_n_embs separately for each selected yolo and reid model
$ boxmot generate --source ./assets/MOT17-mini/train --yolo-model yolov8n.pt yolov8s.pt --reid-model weights/osnet_x0_25_msmt17.pt
# evolve parameters for specified tracking method using the selected detections and embeddings generated in the previous step
$ boxmot tune --yolo-model yolov8n.pt --reid-model osnet_x0_25_msmt17.pt --n-trials 9 --tracking-method botsort --source ./assets/MOT17-mini/train
```

The set of hyperparameters leading to the best HOTA result are written to the tracker's config file.

</details>

<details>
<summary>Export</summary>

We support ReID model export to ONNX, OpenVINO, TorchScript and TensorRT

```bash
# export to ONNX
<<<<<<< HEAD
$ boxmot export --reid-model weights/osnet_x0_25_msmt17.pt --include onnx --device cpu
# export to OpenVINO
$ boxmot export --reid-model weights/osnet_x0_25_msmt17.pt --include openvino --device cpu
# export to TensorRT with dynamic input
$ boxmot export --reid-model weights/osnet_x0_25_msmt17.pt --include engine --device 0 --dynamic
=======
$ python3 boxmot/appearance/reid/export.py --include onnx --device cpu --weights osnet_x1_0_msmt17.pt
# export to OpenVINO
$ python3 boxmot/appearance/reid/export.py --include openvino --device cpu --weights osnet_x1_0_msmt17.pt
# export to TensorRT with dynamic input
$ python3 boxmot/appearance/reid/export.py --include engine --device 0 --dynamic --weights osnet_x1_0_msmt17.pt
>>>>>>> 0e10214b
```

</details>


<div align="center" markdown="1">

| Example Description | Notebook |
|---------------------|----------|
| Torchvision bounding box tracking with BoxMOT | [![Notebook](https://img.shields.io/badge/Notebook-torchvision_det_boxmot.ipynb-blue)](examples/det/torchvision_boxmot.ipynb) |
| Torchvision pose tracking with BoxMOT | [![Notebook](https://img.shields.io/badge/Notebook-torchvision_pose_boxmot.ipynb-blue)](examples/pose/torchvision_boxmot.ipynb) |
| Torchvision segmentation tracking with BoxMOT | [![Notebook](https://img.shields.io/badge/Notebook-torchvision_seg_boxmot.ipynb-blue)](examples/seg/torchvision_boxmot.ipynb) |

</div>

## Contributors

<a href="https://github.com/mikel-brostrom/yolo_tracking/graphs/contributors ">
  <img src="https://contrib.rocks/image?repo=mikel-brostrom/yolo_tracking" />
</a>

## Contact

For BoxMOT bugs and feature requests please visit [GitHub Issues](https://github.com/mikel-brostrom/boxmot/issues).
For business inquiries or professional support requests please send an email to: box-mot@outlook.com<|MERGE_RESOLUTION|>--- conflicted
+++ resolved
@@ -288,19 +288,11 @@
 
 ```bash
 # export to ONNX
-<<<<<<< HEAD
 $ boxmot export --reid-model weights/osnet_x0_25_msmt17.pt --include onnx --device cpu
 # export to OpenVINO
 $ boxmot export --reid-model weights/osnet_x0_25_msmt17.pt --include openvino --device cpu
 # export to TensorRT with dynamic input
 $ boxmot export --reid-model weights/osnet_x0_25_msmt17.pt --include engine --device 0 --dynamic
-=======
-$ python3 boxmot/appearance/reid/export.py --include onnx --device cpu --weights osnet_x1_0_msmt17.pt
-# export to OpenVINO
-$ python3 boxmot/appearance/reid/export.py --include openvino --device cpu --weights osnet_x1_0_msmt17.pt
-# export to TensorRT with dynamic input
-$ python3 boxmot/appearance/reid/export.py --include engine --device 0 --dynamic --weights osnet_x1_0_msmt17.pt
->>>>>>> 0e10214b
 ```
 
 </details>
