--- conflicted
+++ resolved
@@ -60,11 +60,7 @@
         run: |
           source .venv/bin/activate
 
-<<<<<<< HEAD
-          if boxmot eval --classes 0 --yolo-model yolox_x_ablation.pt --reid-model lmbn_n_duke.pt --tracking-method ${{ matrix.tracker }} --ci --verbose --source MOT17-ablation; then
-=======
           if boxmot eval --classes 0 --yolo-model yolox_x_MOT17_ablation.pt --reid-model lmbn_n_duke.pt --tracking-method ${{ matrix.tracker }} --ci --verbose --source MOT17-ablation; then
->>>>>>> 82feb1a9
             STATUS="✅"
           else
             STATUS="❌"
