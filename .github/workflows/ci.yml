# name of the workflow, what it is doing (optional)
name: BoxMOT CI

# events that trigger the workflow (required)
on:
  push:
    # pushes to the following branches
    branches:
      - master
  pull_request:
    # pull request where master is target
    branches:
      - master


jobs:
  test-tracking-methods:
    runs-on: ${{ matrix.os }}
    outputs:
      status: ${{ job.status }}
    strategy:
      fail-fast: false
      matrix:
<<<<<<< HEAD
        os: [ubuntu-latest]   # skip windows-latest for
=======
        os: [ubuntu-latest, macos-14]   # skip windows-latest for
>>>>>>> d079d3d0
        python-version: ['3.11']
        # leads to too many workflow which ends up queued
        # tracking-method: [hybridsort, botsort, ocsort, bytetrack] 

    # Timeout: https://stackoverflow.com/a/59076067/4521646
    timeout-minutes: 50
    steps:
      - uses: actions/checkout@v4  # Check out the repository
      - name: Set up Python
        uses: actions/setup-python@v5  # Prepare environment with python 3.9
        with:
          python-version: ${{ matrix.python-version }}
          cache: 'pip' # caching pip dependencies
      - name: Install requirements
        shell: bash  # for Windows compatibility
        run: |
          python -m pip install --upgrade pip setuptools wheel
          pip install poetry
          poetry config virtualenvs.create false
          poetry install --with yolo

      - name: Generate detections and embeddings
        run: |
          python tracking/generate_dets_n_embs.py --source ./assets/MOT17-mini/train --yolo-model yolov8n.pt --reid-model osnet_x0_25_msmt17.pt --imgsz 320

      - name: Run tracking method
        run: |
          python tracking/generate_mot_results.py --tracking-method hybridsort --dets yolov8n --embs osnet_x0_25_msmt17 --imgsz 320
          python tracking/generate_mot_results.py --tracking-method botsort    --dets yolov8n --embs osnet_x0_25_msmt17 --imgsz 320
          python tracking/generate_mot_results.py --tracking-method ocsort     --dets yolov8n --embs osnet_x0_25_msmt17 --imgsz 320
          python tracking/generate_mot_results.py --tracking-method bytetrack  --dets yolov8n --embs osnet_x0_25_msmt17 --imgsz 320
          python tracking/generate_mot_results.py --tracking-method strongsort --dets yolov8n --embs osnet_x0_25_msmt17 --imgsz 320

  test-evolution:
    runs-on: ${{ matrix.os }}
    strategy:
      fail-fast: false
      matrix:
        os: [ubuntu-latest]   # skip windows-latest for
        python-version: ['3.11']
    outputs:
      status: ${{ job.status }}

    # Timeout: https://stackoverflow.com/a/59076067/4521646
    timeout-minutes: 50
    steps:
      - uses: actions/checkout@v4  # Check out the repository
      - name: Set up Python
        uses: actions/setup-python@v5  # Prepare environment with python 3.9
        with:
          python-version: ${{ matrix.python-version }}
          cache: 'pip' # caching pip dependencies

      - name: Install requirements
        shell: bash  # for Windows compatibility
        run: |
          python -m pip install --upgrade pip setuptools wheel poetry
          poetry config virtualenvs.create false
          poetry install --with yolo,evolve

      - name: Generate detections and embeddings
        run: |
          python tracking/generate_dets_n_embs.py --source ./assets/MOT17-mini/train --yolo-model yolov8n.pt --reid-model osnet_x0_25_msmt17.pt --imgsz 320

      - name: Evolve set of parameters for selected tracking method
        run: |
          python tracking/evolve.py --benchmark MOT17-mini --dets yolov8n --embs osnet_x0_25_msmt17 --n-trials 9 --tracking-method bytetrack


  test-mot-metrics:
    runs-on: ${{ matrix.os }}
    strategy:
      fail-fast: false
      matrix:
        os: [ubuntu-latest]   # skip windows-latest for
        python-version: ['3.11']
    outputs:
      status: ${{ job.status }}

    # Timeout: https://stackoverflow.com/a/59076067/4521646
    timeout-minutes: 50
    steps:
      - uses: actions/checkout@v4  # Check out the repository
      - name: Set up Python
        uses: actions/setup-python@v5  # Prepare environment with python 3.9
        with:
          python-version: ${{ matrix.python-version }}
          cache: 'pip' # caching pip dependencies

      - name: Install requirements
        shell: bash  # for Windows compatibility
        run: |
          python -m pip install --upgrade pip setuptools wheel poetry
          poetry config virtualenvs.create false
          poetry install

      - name: Generate detections and embeddings
        run: |
          python tracking/generate_dets_n_embs.py --source ./assets/MOT17-mini/train --yolo-model yolov8n.pt --reid-model osnet_x0_25_msmt17.pt --imgsz 320
          python tracking/generate_mot_results.py --dets yolov8n --reid osnet_x0_25_msmt17 --tracking-method ocsort

      - name: Evolve set of parameters for selected tracking method
        run: |
          python tracking/val.py --benchmark MOT17-mini --dets yolov8n --embs osnet_x0_25_msmt17 --tracking-method ocsort


  test-tracking-with-pose:
    runs-on: ubuntu-latest
    outputs:
      status: ${{ job.status }}
    steps:
      - uses: actions/checkout@v4
      - name: Set up Python
        uses: actions/setup-python@v5
        with:
          python-version: '3.11'
      - run: |
          python -m pip install --upgrade pip setuptools wheel poetry
          poetry config virtualenvs.create false
          poetry install --with yolo
      - name: Test tracking with pose models
        env:
          IMG: ./assets/MOT17-mini/train/MOT17-02-FRCNN/img1/000001.jpg
        run: python tracking/track.py --yolo-model weights/yolov8n-pose.pt --source $IMG --imgsz 320

  test-tracking-with-yolos:
    runs-on: ubuntu-latest
    outputs:
      status: ${{ job.status }}
    steps:
      - uses: actions/checkout@v4
      - name: Set up Python
        uses: actions/setup-python@v5
        with:
          python-version: '3.11'
      - run: |
          python -m pip install --upgrade pip setuptools wheel poetry
          poetry config virtualenvs.create false
          poetry install --with yolo
      - name: Test tracking with pose models
        env:
          IMG: ./assets/MOT17-mini/train/MOT17-02-FRCNN/img1/000001.jpg
        run: |
          python tracking/track.py --yolo-model yolov8n.pt --source $IMG --imgsz 320
          python tracking/track.py --yolo-model yolox_n.pt --source $IMG --imgsz 320
          python tracking/track.py --yolo-model yolo_nas_s.pt --source $IMG --imgsz 320


  test-tracking-with-seg:
    runs-on: ubuntu-latest
    outputs:
      status: ${{ job.status }}
    steps:
      - id: set_result
        run: echo "::set-output name=result::success"
      - uses: actions/checkout@v4
      - name: Set up Python
        uses: actions/setup-python@v5
        with:
          python-version: '3.11'
      - name: Install dependencies
        run: |
          python -m pip install --upgrade pip setuptools wheel poetry
          poetry config virtualenvs.create false
          poetry install --with yolo
      - name: Test tracking with seg models
        env:
          IMG: ./assets/MOT17-mini/train/MOT17-02-FRCNN/img1/000001.jpg
        run: python tracking/track.py --tracking-method deepocsort --yolo-model yolov8n-seg.pt --source $IMG

  
  test-reid-exports:
    runs-on: ubuntu-latest
    outputs:
      status: ${{ job.status }}
    steps:
      - id: set_result
        run: echo "::set-output name=result::success"
      - uses: actions/checkout@v4
      - name: Set up Python
        uses: actions/setup-python@v5
        with:
          python-version: '3.11'
      - name: Install dependencies
        run: |
          python -m pip install --upgrade pip setuptools wheel poetry
          poetry config virtualenvs.create false
          poetry install --with export

          # needed for TFLite export when not using onnx2tf official docker
          wget https://github.com/PINTO0309/onnx2tf/releases/download/1.7.3/flatc.tar.gz
          tar -zxvf flatc.tar.gz
          sudo chmod +x flatc
          sudo mv flatc /usr/bin/

      - name: Test export models
        run: python boxmot/appearance/reid_export.py --include torchscript onnx openvino tflite --device cpu --batch-size 3 --dynamic
      - name: Archive exported models
        run: |
          tar -czvf exported_models.tar.gz tracking/weights/
      - name: Upload exported models as artifact
        uses: actions/upload-artifact@v3
        with:
          name: exported-models
          path: exported_models.tar.gz


  test-reid-exports-inference:
    needs: test-reid-export # Ensure this job runs after the export job
    runs-on: ubuntu-latest
    steps:
      - name: Download exported models artifact
        uses: actions/download-artifact@v3
        with:
          name: exported-models

      - name: Extract exported models
        run: |
          tar -xzvf exported_models.tar.gz -C tracking/weights

      - name: Set up Python
        uses: actions/setup-python@v5
        with:
          python-version: '3.11'

      - name: Install dependencies
        run: |
          python -m pip install --upgrade pip setuptools wheel poetry
          poetry config virtualenvs.create false
          poetry install --with export

          # needed for TFLite export when not using onnx2tf official docker
          wget https://github.com/PINTO0309/onnx2tf/releases/download/1.7.3/flatc.tar.gz
          tar -zxvf flatc.tar.gz
          sudo chmod +x flatc
          sudo mv flatc /usr/bin/

      - name: Test export models
        run: python boxmot/appearance/reid_export.py --include torchscript onnx openvino tflite --device cpu --batch-size 3 --dynamic
      - name: Test inference on exported models
        env:
          IMG: ./assets/MOT17-mini/train/MOT17-02-FRCNN/img1/000001.jpg
        run: |
          python tracking/track.py --reid-model tracking/weights/osnet_x0_25_msmt17.torchscript                                   --source $IMG --imgsz 320
          python tracking/track.py --reid-model tracking/weights/osnet_x0_25_msmt17.onnx                                          --source $IMG --imgsz 320
          python tracking/track.py --reid-model tracking/weights/osnet_x0_25_msmt17_openvino_model                                --source $IMG --imgsz 320 
          python tracking/track.py --reid-model tracking/weights/osnet_x0_25_msmt17_saved_model/osnet_x0_25_msmt17_float16.tflite --source $IMG --imgsz 320
      


  test-tests:
    needs: test-reid-export
    runs-on: ubuntu-latest
    outputs:
      status: ${{ job.status }}
    steps:
      - uses: actions/checkout@v4
      - name: Set up Python
        uses: actions/setup-python@v5
        with:
          python-version: '3.11'
      - run: |
          python -m pip install --upgrade pip setuptools wheel poetry
          poetry config virtualenvs.create false
          poetry install --with test

          # needed for TFLite export when not using onnx2tf official docker
          wget https://github.com/PINTO0309/onnx2tf/releases/download/1.7.3/flatc.tar.gz
          tar -zxvf flatc.tar.gz
          sudo chmod +x flatc
          sudo mv flatc /usr/bin/
      - name: Download exported models artifact
        uses: actions/download-artifact@v3
        with:
          name: exported-models

      - name: Extract exported models
        run: |
          tar -xzvf exported_models.tar.gz -C tracking/weights
      - name: Pytest tests  # after tracking options as this does not download models
        env:
          # directory of PyPi package to be tested
          PACKAGE_DIR: boxmot
          # minimum acceptable test coverage
          COVERAGE_FAIL_UNDER: 25
        shell: bash  # for Windows compatibility
        run: |
          pytest --cov=$PACKAGE_DIR --cov-report=html -v tests
          coverage report --fail-under=$COVERAGE_FAIL_UNDER


  # test-gpu:
  #   runs-on: gpu-latest
  #   outputs:
  #     status: ${{ job.status }}
  #   steps:
  #     - uses: actions/checkout@v4
  #     - name: Set up Python
  #       uses: actions/setup-python@v5
  #       with:
  #         python-version: '3.11'
  #     - run: |
  #         python -m pip install --upgrade pip setuptools wheel poetry
  #         poetry config virtualenvs.create false
  #         poetry install --with test

  #     - name: Pytest tests  # after tracking options as this does not download models
  #       env:
  #         # directory of PyPi package to be tested
  #         PACKAGE_DIR: boxmot
  #         # minimum acceptable test coverage
  #         COVERAGE_FAIL_UNDER: 25
  #       shell: bash  # for Windows compatibility
  #       run: |
  #         pytest --cov=$PACKAGE_DIR --cov-report=html -v tests/test_cuda.py


  check-failures:
    needs:
      - test-tracking-methods
      - test-mot-metrics
      - test-evolution
      - test-export-reid-models
      - test-tests
      - test-tracking-with-pose
      - test-tracking-with-seg
      - test-tracking-with-yolos
    if: always()  # This ensures the job runs regardless of previous job failures
    runs-on: ubuntu-latest
    steps:
      - name: Prepare environment variables
        run: |
          echo "test-tracking-methods_STATUS=${{ needs.test-tracking-methods.result }}" >> $GITHUB_ENV
          echo "test-mot-metrics_STATUS=${{ needs.test-mot-metrics.result }}" >> $GITHUB_ENV
          echo "test-evolution_STATUS=${{ needs.test-evolution.result }}" >> $GITHUB_ENV
          echo "test-reid-exports-models_STATUS=${{ needs.test-reid-exports.result }}" >> $GITHUB_ENV
          echo "test-tests_STATUS=${{ needs.test-tests.result }}" >> $GITHUB_ENV
          echo "test-tracking-with-pose_STATUS=${{ needs.test-tracking-with-pose.result }}" >> $GITHUB_ENV
          echo "test-tracking-with-seg_STATUS=${{ needs.test-tracking-with-seg.result }}" >> $GITHUB_ENV
          echo "test-tracking-with-yolos_STATUS=${{ needs.test-tracking-with-yolos.result }}" >> $GITHUB_ENV
      - name: Check for failures and create summary
        run: |
          summary=""
          failed=false

          # Print all environment variables, grep for those ending with _STATUS, then loop
          for var in $(printenv | grep '_STATUS$'); do
            job_status="${var##*=}"  # Extract the status part
            job_name="${var%%=*}"  # Extract the job name part
            if [[ "$job_status" != "success" ]]; then
              summary+="$job_name failed with status: $job_status\n"
              failed=true
            fi
          done

          if [[ "$failed" = false ]]; then
            summary="All jobs succeeded."
          fi

          echo "Summary: $summary"<|MERGE_RESOLUTION|>--- conflicted
+++ resolved
@@ -21,11 +21,7 @@
     strategy:
       fail-fast: false
       matrix:
-<<<<<<< HEAD
-        os: [ubuntu-latest]   # skip windows-latest for
-=======
         os: [ubuntu-latest, macos-14]   # skip windows-latest for
->>>>>>> d079d3d0
         python-version: ['3.11']
         # leads to too many workflow which ends up queued
         # tracking-method: [hybridsort, botsort, ocsort, bytetrack] 
