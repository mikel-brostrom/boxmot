--- conflicted
+++ resolved
@@ -231,16 +231,10 @@
         env:
           IMG: ./assets/MOT17-mini/train/MOT17-02-FRCNN/img1/000001.jpg
         run: |
-          python tracking/track.py --yolo-model rf-detr-base.pt --source $IMG --imgsz 320
           python tracking/track.py --yolo-model yolov10n.pt --source $IMG --imgsz 320
-<<<<<<< HEAD
-          python tracking/track.py --classes 0 --yolo-model yolox_n.pt --tracking-method botsort --source $IMG --imgsz 320 320
-          
-=======
           python tracking/track.py --yolo-model yolox_n.pt --source $IMG --imgsz 320 320
           # python tracking/track.py --yolo-model yolo_nas_s.pt --source $IMG --imgsz 320
 
->>>>>>> 9a6de8c4
 
   tracking-with-seg:
     runs-on: ubuntu-latest
