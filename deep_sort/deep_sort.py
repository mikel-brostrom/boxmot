import numpy as np
import torch
import sys

from .sort.nn_matching import NearestNeighborDistanceMetric
from .sort.detection import Detection
from .sort.tracker import Tracker

sys.path.append('deep_sort/deep/reid')
from torchreid.utils import FeatureExtractor

__all__ = ['DeepSort']


class DeepSort(object):
<<<<<<< HEAD
    def __init__(self, model_type, max_dist=0.2, max_iou_distance=0.7, max_age=70, n_init=3, nn_budget=100, conf_valid_thres=0, use_cuda=True):
=======
    def __init__(self, model_type, device, max_dist=0.2, max_iou_distance=0.7, max_age=70, n_init=3, nn_budget=100):
>>>>>>> 42e4a8f5

        self.extractor = FeatureExtractor(
            model_name=model_type,
            device=str(device)
        )

        max_cosine_distance = max_dist
        metric = NearestNeighborDistanceMetric(
            "cosine", max_cosine_distance, nn_budget)
        self.tracker = Tracker(
            metric, max_iou_distance=max_iou_distance, max_age=max_age, n_init=n_init, conf_valid_thres=conf_valid_thres)

    def update(self, bbox_xywh, confidences, classes, ori_img, use_yolo_preds=False):
        self.height, self.width = ori_img.shape[:2]
        # generate detections
        features = self._get_features(bbox_xywh, ori_img)
        bbox_tlwh = self._xywh_to_tlwh(bbox_xywh)
        detections = [Detection(bbox_tlwh[i], conf, features[i]) for i, conf in enumerate(
            confidences)]

        # run on non-maximum supression
        boxes = np.array([d.tlwh for d in detections])
        scores = np.array([d.confidence for d in detections])

        # update tracker
        self.tracker.predict()
        self.tracker.update(detections, classes, scores)

        # output bbox identities
        outputs = []
        for track in self.tracker.tracks:
            if not track.is_confirmed() or track.time_since_update > 1:
                continue
            if use_yolo_preds:
                det = track.get_yolo_pred()
                x1, y1, x2, y2 = self._tlwh_to_xyxy(det.tlwh)
            else:
                box = track.to_tlwh()
                x1, y1, x2, y2 = self._tlwh_to_xyxy(box)
            track_id = track.track_id
            class_id = track.class_id
            outputs.append(np.array([x1, y1, x2, y2, track_id, class_id], dtype=np.int))
        if len(outputs) > 0:
            outputs = np.stack(outputs, axis=0)
        return outputs

    """
    TODO:
        Convert bbox from xc_yc_w_h to xtl_ytl_w_h
    Thanks JieChen91@github.com for reporting this bug!
    """
    @staticmethod
    def _xywh_to_tlwh(bbox_xywh):
        if isinstance(bbox_xywh, np.ndarray):
            bbox_tlwh = bbox_xywh.copy()
        elif isinstance(bbox_xywh, torch.Tensor):
            bbox_tlwh = bbox_xywh.clone()
        bbox_tlwh[:, 0] = bbox_xywh[:, 0] - bbox_xywh[:, 2] / 2.
        bbox_tlwh[:, 1] = bbox_xywh[:, 1] - bbox_xywh[:, 3] / 2.
        return bbox_tlwh

    def _xywh_to_xyxy(self, bbox_xywh):
        x, y, w, h = bbox_xywh
        x1 = max(int(x - w / 2), 0)
        x2 = min(int(x + w / 2), self.width - 1)
        y1 = max(int(y - h / 2), 0)
        y2 = min(int(y + h / 2), self.height - 1)
        return x1, y1, x2, y2

    def _tlwh_to_xyxy(self, bbox_tlwh):
        """
        TODO:
            Convert bbox from xtl_ytl_w_h to xc_yc_w_h
        Thanks JieChen91@github.com for reporting this bug!
        """
        x, y, w, h = bbox_tlwh
        x1 = max(int(x), 0)
        x2 = min(int(x+w), self.width - 1)
        y1 = max(int(y), 0)
        y2 = min(int(y+h), self.height - 1)
        return x1, y1, x2, y2

    def increment_ages(self):
        self.tracker.increment_ages()

    def _xyxy_to_tlwh(self, bbox_xyxy):
        x1, y1, x2, y2 = bbox_xyxy

        t = x1
        l = y1
        w = int(x2 - x1)
        h = int(y2 - y1)
        return t, l, w, h

    def _get_features(self, bbox_xywh, ori_img):
        im_crops = []
        for box in bbox_xywh:
            x1, y1, x2, y2 = self._xywh_to_xyxy(box)
            im = ori_img[y1:y2, x1:x2]
            im_crops.append(im)
        if im_crops:
            features = self.extractor(im_crops)
        else:
            features = np.array([])
        return features<|MERGE_RESOLUTION|>--- conflicted
+++ resolved
@@ -13,11 +13,7 @@
 
 
 class DeepSort(object):
-<<<<<<< HEAD
-    def __init__(self, model_type, max_dist=0.2, max_iou_distance=0.7, max_age=70, n_init=3, nn_budget=100, conf_valid_thres=0, use_cuda=True):
-=======
-    def __init__(self, model_type, device, max_dist=0.2, max_iou_distance=0.7, max_age=70, n_init=3, nn_budget=100):
->>>>>>> 42e4a8f5
+    def __init__(self, model_type, device, max_dist=0.2, max_iou_distance=0.7, max_age=70, n_init=3, nn_budget=100, conf_valid_thres=0):
 
         self.extractor = FeatureExtractor(
             model_name=model_type,
