--- conflicted
+++ resolved
@@ -234,12 +234,6 @@
         self.min_conf = min_conf
         self.track_thresh = track_thresh
         self.match_thresh = match_thresh
-<<<<<<< HEAD
-        self.det_thresh = track_thresh
-        self.buffer_size = int(frame_rate / 30.0 * track_buffer)
-        self.max_time_lost = self.buffer_size
-        self.kalman_filter = AMSKalmanFilterXYWH()
-=======
         self.det_thresh = track_thresh  # Same as track_thresh
 
         # Motion model
@@ -250,7 +244,6 @@
         self.removed_stracks = []  # type: list[STrack]
 
         LOGGER.success("Initialized ByteTrack")
->>>>>>> 82feb1a9
 
     @BaseTracker.setup_decorator
     @BaseTracker.per_class_decorator
