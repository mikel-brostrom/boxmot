# Mikel Broström 🔥 Yolo Tracking 🧾 AGPL-3.0 license

import numpy as np
from collections import deque

from boxmot.motion.kalman_filters.aabb.xyah_kf import KalmanFilterXYAH
from boxmot.trackers.bytetrack.basetrack import BaseTrack, TrackState
from boxmot.utils.matching import fuse_score, iou_distance, linear_assignment
from boxmot.utils.ops import tlwh2xyah, xywh2tlwh, xywh2xyxy, xyxy2xywh
from boxmot.trackers.basetracker import BaseTracker


class STrack(BaseTrack):
    shared_kalman = KalmanFilterXYAH()

    def __init__(self, det, max_obs):
        # wait activate
        self.xywh = xyxy2xywh(det[0:4])  # (x1, y1, x2, y2) --> (xc, yc, w, h)
        self.tlwh = xywh2tlwh(self.xywh)  # (xc, yc, w, h) --> (t, l, w, h)
        self.xyah = tlwh2xyah(self.tlwh)
        self.conf = det[4]
        self.cls = det[5]
        self.det_ind = det[6]
        self.max_obs=max_obs
        self.kalman_filter = None
        self.mean, self.covariance = None, None
        self.is_activated = False
        self.tracklet_len = 0
        self.history_observations = deque([], maxlen=self.max_obs)

    def predict(self):
        mean_state = self.mean.copy()
        if self.state != TrackState.Tracked:
            mean_state[7] = 0
        self.mean, self.covariance = self.kalman_filter.predict(
            mean_state, self.covariance
        )

    @staticmethod
    def multi_predict(stracks):
        if len(stracks) > 0:
            multi_mean = np.asarray([st.mean.copy() for st in stracks])
            multi_covariance = np.asarray([st.covariance for st in stracks])
            for i, st in enumerate(stracks):
                if st.state != TrackState.Tracked:
                    multi_mean[i][7] = 0
            multi_mean, multi_covariance = STrack.shared_kalman.multi_predict(
                multi_mean, multi_covariance
            )
            for i, (mean, cov) in enumerate(zip(multi_mean, multi_covariance)):
                stracks[i].mean = mean
                stracks[i].covariance = cov

    def activate(self, kalman_filter, frame_id):
        """Start a new tracklet"""
        self.kalman_filter = kalman_filter
        self.id = self.next_id()
        self.mean, self.covariance = self.kalman_filter.initiate(self.xyah)

        self.tracklet_len = 0
        self.state = TrackState.Tracked
        if frame_id == 1:
            self.is_activated = True
        # self.is_activated = True
        self.frame_id = frame_id
        self.start_frame = frame_id

    def re_activate(self, new_track, frame_id, new_id=False):
        self.mean, self.covariance = self.kalman_filter.update(
            self.mean, self.covariance, new_track.xyah
        )
        self.tracklet_len = 0
        self.state = TrackState.Tracked
        self.is_activated = True
        self.frame_id = frame_id
        if new_id:
            self.id = self.next_id()
        self.conf = new_track.conf
        self.cls = new_track.cls
        self.det_ind = new_track.det_ind

    def update(self, new_track, frame_id):
        """
        Update a matched track
        :type new_track: STrack
        :type frame_id: int
        :type update_feature: bool
        :return:
        """
        self.frame_id = frame_id
        self.tracklet_len += 1
        self.history_observations.append(self.xyxy)

        self.mean, self.covariance = self.kalman_filter.update(
            self.mean, self.covariance, new_track.xyah
        )
        self.state = TrackState.Tracked
        self.is_activated = True

        self.conf = new_track.conf
        self.cls = new_track.cls
        self.det_ind = new_track.det_ind

    @property
    def xyxy(self):
        """Convert bounding box to format `(min x, min y, max x, max y)`, i.e.,
        `(top left, bottom right)`.
        """
        if self.mean is None:
            ret = self.xywh.copy()  # (xc, yc, w, h)
        else:
            ret = self.mean[:4].copy()  # kf (xc, yc, a, h)
            ret[2] *= ret[3]  # (xc, yc, a, h)  -->  (xc, yc, w, h)
        ret = xywh2xyxy(ret)
        return ret


class ByteTrack(BaseTracker):
    """
    BYTETracker: A tracking algorithm based on ByteTrack, which utilizes motion-based tracking.

    Args:
<<<<<<< HEAD
        min_conf (float, optional): Threshold for detection confidence. Detections below this threshold are discarded.
=======
        min_thresh (float, optional): Threshold for detection confidence. Detections below this threshold are discarded.
>>>>>>> 741202ce
        track_thresh (float, optional): Threshold for detection confidence. Detections above this threshold are considered for tracking in the first association round.
        match_thresh (float, optional): Threshold for the matching step in data association. Controls the maximum distance allowed between tracklets and detections for a match.
        track_buffer (int, optional): Number of frames to keep a track alive after it was last detected. A longer buffer allows for more robust tracking but may increase identity switches.
        frame_rate (int, optional): Frame rate of the video being processed. Used to scale the track buffer size.
        per_class (bool, optional): Whether to perform per-class tracking. If True, tracks are maintained separately for each object class.
    """
    def __init__(
        self,
<<<<<<< HEAD
        min_conf: float = 0.1,
=======
        min_thresh: float = 0.1,
>>>>>>> 741202ce
        track_thresh: float = 0.45,
        match_thresh: float = 0.8,
        track_buffer: int = 25,
        frame_rate: int = 30,
        per_class: bool = False,
    ):
        super().__init__(per_class=per_class)
        self.active_tracks = []  # type: list[STrack]
        self.lost_stracks = []  # type: list[STrack]
        self.removed_stracks = []  # type: list[STrack]

        self.frame_id = 0
        self.track_buffer = track_buffer

        self.per_class = per_class
<<<<<<< HEAD
        self.min_conf = min_conf
=======
        self.min_thresh = min_thresh
>>>>>>> 741202ce
        self.track_thresh = track_thresh
        self.match_thresh = match_thresh
        self.det_thresh = track_thresh
        self.buffer_size = int(frame_rate / 30.0 * track_buffer)
        self.max_time_lost = self.buffer_size
        self.kalman_filter = KalmanFilterXYAH()

    @BaseTracker.setup_decorator
    @BaseTracker.per_class_decorator
    def update(self, dets: np.ndarray, img: np.ndarray = None, embs: np.ndarray = None) -> np.ndarray:
        
        self.check_inputs(dets, img)

        dets = np.hstack([dets, np.arange(len(dets)).reshape(-1, 1)])
        self.frame_count += 1
        activated_starcks = []
        refind_stracks = []
        lost_stracks = []
        removed_stracks = []
        confs = dets[:, 4]

        remain_inds = confs > self.track_thresh

        inds_low = confs > self.min_conf
        inds_high = confs < self.track_thresh
        inds_second = np.logical_and(inds_low, inds_high)

        dets_second = dets[inds_second]
        dets = dets[remain_inds]

        if len(dets) > 0:
            """Detections"""
            detections = [
                STrack(det, max_obs=self.max_obs) for det in dets
            ]
        else:
            detections = []

        """ Add newly detected tracklets to tracked_stracks"""
        unconfirmed = []
        tracked_stracks = []  # type: list[STrack]
        for track in self.active_tracks:
            if not track.is_activated:
                unconfirmed.append(track)
            else:
                tracked_stracks.append(track)

        """ Step 2: First association, with high conf detection boxes"""
        strack_pool = joint_stracks(tracked_stracks, self.lost_stracks)
        # Predict the current location with KF
        STrack.multi_predict(strack_pool)
        dists = iou_distance(strack_pool, detections)
        # if not self.args.mot20:
        dists = fuse_score(dists, detections)
        matches, u_track, u_detection = linear_assignment(
            dists, thresh=self.match_thresh
        )

        for itracked, idet in matches:
            track = strack_pool[itracked]
            det = detections[idet]
            if track.state == TrackState.Tracked:
                track.update(detections[idet], self.frame_count)
                activated_starcks.append(track)
            else:
                track.re_activate(det, self.frame_count, new_id=False)
                refind_stracks.append(track)

        """ Step 3: Second association, with low conf detection boxes"""
        # association the untrack to the low conf detections
        if len(dets_second) > 0:
            """Detections"""
            detections_second = [STrack(det_second, max_obs=self.max_obs) for det_second in dets_second]
        else:
            detections_second = []
        r_tracked_stracks = [
            strack_pool[i]
            for i in u_track
            if strack_pool[i].state == TrackState.Tracked
        ]
        dists = iou_distance(r_tracked_stracks, detections_second)
        matches, u_track, u_detection_second = linear_assignment(dists, thresh=0.5)
        for itracked, idet in matches:
            track = r_tracked_stracks[itracked]
            det = detections_second[idet]
            if track.state == TrackState.Tracked:
                track.update(det, self.frame_count)
                activated_starcks.append(track)
            else:
                track.re_activate(det, self.frame_count, new_id=False)
                refind_stracks.append(track)

        for it in u_track:
            track = r_tracked_stracks[it]
            if not track.state == TrackState.Lost:
                track.mark_lost()
                lost_stracks.append(track)

        """Deal with unconfirmed tracks, usually tracks with only one beginning frame"""
        detections = [detections[i] for i in u_detection]
        dists = iou_distance(unconfirmed, detections)
        # if not self.args.mot20:
        dists = fuse_score(dists, detections)
        matches, u_unconfirmed, u_detection = linear_assignment(dists, thresh=0.7)
        for itracked, idet in matches:
            unconfirmed[itracked].update(detections[idet], self.frame_count)
            activated_starcks.append(unconfirmed[itracked])
        for it in u_unconfirmed:
            track = unconfirmed[it]
            track.mark_removed()
            removed_stracks.append(track)

        """ Step 4: Init new stracks"""
        for inew in u_detection:
            track = detections[inew]
            if track.conf < self.det_thresh:
                continue
            track.activate(self.kalman_filter, self.frame_count)
            activated_starcks.append(track)
        """ Step 5: Update state"""
        for track in self.lost_stracks:
            if self.frame_count - track.end_frame > self.max_time_lost:
                track.mark_removed()
                removed_stracks.append(track)

        self.active_tracks = [
            t for t in self.active_tracks if t.state == TrackState.Tracked
        ]
        self.active_tracks = joint_stracks(self.active_tracks, activated_starcks)
        self.active_tracks = joint_stracks(self.active_tracks, refind_stracks)
        self.lost_stracks = sub_stracks(self.lost_stracks, self.active_tracks)
        self.lost_stracks.extend(lost_stracks)
        self.lost_stracks = sub_stracks(self.lost_stracks, self.removed_stracks)
        self.removed_stracks.extend(removed_stracks)
        self.active_tracks, self.lost_stracks = remove_duplicate_stracks(
            self.active_tracks, self.lost_stracks
        )
        # get confs of lost tracks
        output_stracks = [track for track in self.active_tracks if track.is_activated]
        outputs = []
        for t in output_stracks:
            output = []
            output.extend(t.xyxy)
            output.append(t.id)
            output.append(t.conf)
            output.append(t.cls)
            output.append(t.det_ind)
            outputs.append(output)
        outputs = np.asarray(outputs)
        return outputs


# id, class_id, conf


def joint_stracks(tlista, tlistb):
    exists = {}
    res = []
    for t in tlista:
        exists[t.id] = 1
        res.append(t)
    for t in tlistb:
        tid = t.id
        if not exists.get(tid, 0):
            exists[tid] = 1
            res.append(t)
    return res


def sub_stracks(tlista, tlistb):
    stracks = {}
    for t in tlista:
        stracks[t.id] = t
    for t in tlistb:
        tid = t.id
        if stracks.get(tid, 0):
            del stracks[tid]
    return list(stracks.values())


def remove_duplicate_stracks(stracksa, stracksb):
    pdist = iou_distance(stracksa, stracksb)
    pairs = np.where(pdist < 0.15)
    dupa, dupb = list(), list()
    for p, q in zip(*pairs):
        timep = stracksa[p].frame_id - stracksa[p].start_frame
        timeq = stracksb[q].frame_id - stracksb[q].start_frame
        if timep > timeq:
            dupb.append(q)
        else:
            dupa.append(p)
    resa = [t for i, t in enumerate(stracksa) if i not in dupa]
    resb = [t for i, t in enumerate(stracksb) if i not in dupb]
    return resa, resb<|MERGE_RESOLUTION|>--- conflicted
+++ resolved
@@ -120,11 +120,7 @@
     BYTETracker: A tracking algorithm based on ByteTrack, which utilizes motion-based tracking.
 
     Args:
-<<<<<<< HEAD
         min_conf (float, optional): Threshold for detection confidence. Detections below this threshold are discarded.
-=======
-        min_thresh (float, optional): Threshold for detection confidence. Detections below this threshold are discarded.
->>>>>>> 741202ce
         track_thresh (float, optional): Threshold for detection confidence. Detections above this threshold are considered for tracking in the first association round.
         match_thresh (float, optional): Threshold for the matching step in data association. Controls the maximum distance allowed between tracklets and detections for a match.
         track_buffer (int, optional): Number of frames to keep a track alive after it was last detected. A longer buffer allows for more robust tracking but may increase identity switches.
@@ -133,11 +129,7 @@
     """
     def __init__(
         self,
-<<<<<<< HEAD
         min_conf: float = 0.1,
-=======
-        min_thresh: float = 0.1,
->>>>>>> 741202ce
         track_thresh: float = 0.45,
         match_thresh: float = 0.8,
         track_buffer: int = 25,
@@ -153,11 +145,8 @@
         self.track_buffer = track_buffer
 
         self.per_class = per_class
-<<<<<<< HEAD
         self.min_conf = min_conf
-=======
-        self.min_thresh = min_thresh
->>>>>>> 741202ce
+
         self.track_thresh = track_thresh
         self.match_thresh = match_thresh
         self.det_thresh = track_thresh
