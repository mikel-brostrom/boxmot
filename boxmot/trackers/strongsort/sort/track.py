# Mikel Broström 🔥 Yolo Tracking 🧾 AGPL-3.0 license

import os
import numpy as np

from boxmot.motion.kalman_filters.xyah_kf import KalmanFilterXYAH


class TrackState:
    """
    Enumeration type for the single target track state. Newly created tracks are
    classified as `tentative` until enough evidence has been collected. Then,
    the track state is changed to `confirmed`. Tracks that are no longer alive
    are classified as `deleted` to mark them for removal from the set of active
    tracks.

    """

    Tentative = 1
    Confirmed = 2
    Deleted = 3


class Track:
    """
    A single target track with state space `(x, y, a, h)` and associated
    velocities, where `(x, y)` is the center of the bounding box, `a` is the
    aspect ratio and `h` is the height.

    Parameters
    ----------
    mean : ndarray
        Mean vector of the initial state distribution.
    covariance : ndarray
        Covariance matrix of the initial state distribution.
    track_id : int
        A unique track identifier.
    n_init : int
        Number of consecutive detections before the track is confirmed. The
        track state is set to `Deleted` if a miss occurs within the first
        `n_init` frames.
    max_age : int
        The maximum number of consecutive misses before the track state is
        set to `Deleted`.
    feature : Optional[ndarray]
        Feature vector of the detection this track originates from. If not None,
        this feature is added to the `features` cache.

    Attributes
    ----------
    mean : ndarray
        Mean vector of the initial state distribution.
    covariance : ndarray
        Covariance matrix of the initial state distribution.
    track_id : int
        A unique track identifier.
    hits : int
        Total number of measurement updates.
    age : int
        Total number of frames since first occurance.
    time_since_update : int
        Total number of frames since last measurement update.
    state : TrackState
        The current track state.
    features : List[ndarray]
        A cache of features. On each measurement update, the associated feature
        vector is added to this list.

    """

    def __init__(
        self,
        detection,
        id,
        n_init,
        max_age,
        ema_alpha,
    ):
        self.id = id
        self.bbox = detection.to_xyah()
        self.conf = detection.conf
        self.cls = detection.cls
        self.det_ind = detection.det_ind
        self.hits = 1
        self.age = 1
        self.time_since_update = 0
        self.ema_alpha = ema_alpha


        # start with confirmed in Ci as test expect equal amount of outputs as inputs
<<<<<<< HEAD
        self.state = TrackState.Confirmed if os.getenv('GITHUB_ACTIONS') == 'true' else TrackState.Tentative

=======
        self.state = TrackState.Confirmed if (os.getenv('GITHUB_ACTIONS') == 'true' and os.getenv('GITHUB_JOB') != 'mot-metrics-benchmark') else TrackState.Tentative
>>>>>>> 41776c9f
        self.features = []
        if detection.feat is not None:
            detection.feat /= np.linalg.norm(detection.feat)
            self.features.append(detection.feat)

        self._n_init = n_init
        self._max_age = max_age

        self.kf = KalmanFilterXYAH()
        self.mean, self.covariance = self.kf.initiate(self.bbox)

    def to_tlwh(self):
        """Get current position in bounding box format `(top left x, top left y,
        width, height)`.

        Returns
        -------
        ndarray
            The bounding box.

        """
        ret = self.mean[:4].copy()
        ret[2] *= ret[3]
        ret[:2] -= ret[2:] / 2
        return ret

    def to_tlbr(self):
        """Get kf estimated current position in bounding box format `(min x, miny, max x,
        max y)`.

        Returns
        -------
        ndarray
            The predicted kf bounding box.

        """
        ret = self.to_tlwh()
        ret[2:] = ret[:2] + ret[2:]
        return ret

    def camera_update(self, warp_matrix):
        [a, b] = warp_matrix
        warp_matrix = np.array([a, b, [0, 0, 1]])
        warp_matrix = warp_matrix.tolist()
        x1, y1, x2, y2 = self.to_tlbr()
        x1_, y1_, _ = warp_matrix @ np.array([x1, y1, 1]).T
        x2_, y2_, _ = warp_matrix @ np.array([x2, y2, 1]).T
        w, h = x2_ - x1_, y2_ - y1_
        cx, cy = x1_ + w / 2, y1_ + h / 2
        self.mean[:4] = [cx, cy, w / h, h]

    def increment_age(self):
        self.age += 1
        self.time_since_update += 1

    def predict(self):
        """Propagate the state distribution to the current time step using a
        Kalman filter prediction step.
        """
        self.mean, self.covariance = self.kf.predict(self.mean, self.covariance)
        self.age += 1
        self.time_since_update += 1

    def update(self, detection):
        """Perform Kalman filter measurement update step and update the feature
        cache.
        Parameters
        ----------
        detection : Detection
            The associated detection.
        """
        self.bbox = detection.to_xyah()
        self.conf = detection.conf
        self.cls = detection.cls
        self.det_ind = detection.det_ind
        self.mean, self.covariance = self.kf.update(
            self.mean, self.covariance, self.bbox, self.conf
        )

        feature = detection.feat / np.linalg.norm(detection.feat)

        smooth_feat = (
            self.ema_alpha * self.features[-1] + (1 - self.ema_alpha) * feature
        )
        smooth_feat /= np.linalg.norm(smooth_feat)
        self.features = [smooth_feat]

        self.hits += 1
        self.time_since_update = 0
        if self.state == TrackState.Tentative and self.hits >= self._n_init:
            self.state = TrackState.Confirmed

    def mark_missed(self):
        """Mark this track as missed (no association at the current time step)."""
        if self.state == TrackState.Tentative:
            self.state = TrackState.Deleted
        elif self.time_since_update > self._max_age:
            self.state = TrackState.Deleted

    def is_tentative(self):
        """Returns True if this track is tentative (unconfirmed)."""
        return self.state == TrackState.Tentative

    def is_confirmed(self):
        """Returns True if this track is confirmed."""
        return self.state == TrackState.Confirmed

    def is_deleted(self):
        """Returns True if this track is dead and should be deleted."""
        return self.state == TrackState.Deleted<|MERGE_RESOLUTION|>--- conflicted
+++ resolved
@@ -88,12 +88,7 @@
 
 
         # start with confirmed in Ci as test expect equal amount of outputs as inputs
-<<<<<<< HEAD
-        self.state = TrackState.Confirmed if os.getenv('GITHUB_ACTIONS') == 'true' else TrackState.Tentative
-
-=======
         self.state = TrackState.Confirmed if (os.getenv('GITHUB_ACTIONS') == 'true' and os.getenv('GITHUB_JOB') != 'mot-metrics-benchmark') else TrackState.Tentative
->>>>>>> 41776c9f
         self.features = []
         if detection.feat is not None:
             detection.feat /= np.linalg.norm(detection.feat)
