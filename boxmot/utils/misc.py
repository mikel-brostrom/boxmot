from pathlib import Path
import sys
from boxmot.utils import logger as LOGGER
<<<<<<< HEAD
import threading
=======
>>>>>>> 2ae68d0c

def increment_path(path, exist_ok=False, sep="", mkdir=False):
    """
    Generates an incremented file or directory path if it already exists, with an option to create the directory.

    Args:
        path (str or Path): Initial file or directory path.
        exist_ok (bool): If True, returns the original path even if it exists.
        sep (str): Separator to use between path stem and increment.
        mkdir (bool): If True, creates the directory if it doesn’t exist.

    Returns:
        Path: Incremented path, or original if exist_ok is True.

    Example:
        runs/exp --> runs/exp2, runs/exp3, etc.
    """
    path = Path(path)  # ensures OS compatibility
    if path.exists() and not exist_ok:
        base, suffix = (path.with_suffix(""), path.suffix) if path.is_file() else (path, "")
        
        # Increment path until a non-existing one is found
        for n in range(2, 9999):
            new_path = f"{base}{sep}{n}{suffix}"
            if not Path(new_path).exists():
                path = Path(new_path)
                break

    if mkdir:
        path.mkdir(parents=True, exist_ok=True)  # creates the directory if it doesn’t exist

    return path


def prompt_overwrite(path_type: str, path: Path, ci: bool = True) -> bool:
    """
    Prompts the user to confirm overwriting an existing file, with a timeout.
    In CI mode (or if stdin isn’t interactive), always returns False.

    Args:
        path_type (str): Type of the path (e.g., 'Detections and Embeddings', 'MOT Result').
        path (Path): The path to check.
        ci (bool): If True, automatically reuse existing file without prompting (for CI environments).

    Returns:
        bool: True if user confirms to overwrite, False otherwise.
    """
    # auto-skip in CI or when there's no interactive stdin
    if ci or not sys.stdin.isatty():
        LOGGER.debug(f"{path_type} {path} already exists. Use existing due to no UI mode.")
        return False

    def input_with_timeout(prompt: str, timeout: float = 3.0) -> bool:
        print(prompt, end='', flush=True)
        result = []
        got_input = threading.Event()

        def _read():
            resp = sys.stdin.readline().strip().lower()
            result.append(resp)
            got_input.set()

        t = threading.Thread(target=_read)
        t.daemon = True
        t.start()
        t.join(timeout)

        if got_input.is_set():
            return result[0] in ('y', 'yes')
        else:
            print("\nNo response, not proceeding with overwrite...")
            return False<|MERGE_RESOLUTION|>--- conflicted
+++ resolved
@@ -1,10 +1,8 @@
 from pathlib import Path
 import sys
 from boxmot.utils import logger as LOGGER
-<<<<<<< HEAD
 import threading
-=======
->>>>>>> 2ae68d0c
+
 
 def increment_path(path, exist_ok=False, sep="", mkdir=False):
     """
