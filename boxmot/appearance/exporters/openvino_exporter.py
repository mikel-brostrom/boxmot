--- conflicted
+++ resolved
@@ -1,21 +1,14 @@
-from pathlib import Path
-<<<<<<< HEAD
+import openvino as ov
 
-=======
-import openvino as ov
->>>>>>> 1c8d8d37
 from boxmot.appearance.exporters.base_exporter import BaseExporter
+
 
 class OpenVINOExporter(BaseExporter):
     group = "openvino"
-<<<<<<< HEAD
 
     def export(self):
 
-        import openvino.runtime as ov
         from openvino.tools import mo
-=======
->>>>>>> 1c8d8d37
 
     def export(self) -> str:
         # 1. Paths
@@ -32,17 +25,5 @@
         xml_path = export_dir / xml_name
         ov.save_model(ov_model, xml_path, compress_to_fp16=self.half)
 
-<<<<<<< HEAD
-        ov_model = mo.convert_model(
-            f_onnx,
-            model_name=self.file.with_suffix(".xml"),
-            framework="onnx",
-            compress_to_fp16=self.half,
-        )
-        ov.serialize(ov_model, f_ov)
-
-        return f
-=======
         # Return the actual XML file so that BaseExporter.with_suffix() works correctly
-        return str(xml_path)
->>>>>>> 1c8d8d37
+        return str(xml_path)