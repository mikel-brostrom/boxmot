#!/usr/bin/env python3
"""
CLI for BoxMOT: multi-step multiple object tracking pipeline.
Provides commands to track, generate detections and embeddings, evaluate performance, tune models, or run all steps.
"""
import multiprocessing as mp
mp.set_start_method("spawn", force=True)


from pathlib import Path
from types import SimpleNamespace
import yaml

import click

from boxmot.utils import ROOT, WEIGHTS, DATASET_CONFIGS, TRACKEVAL
from boxmot.utils.download import download_eval_data
from boxmot.utils.misc import parse_imgsz


def load_dataset_cfg(name: str) -> dict:
    """Load the dict from boxmot/configs/datasets/{name}.yaml."""
    path = DATASET_CONFIGS / f"{name}.yaml"
    with open(path, 'r') as f:
        return yaml.safe_load(f)


def ensure_model_extension(model_path):
    """
    Ensure model path has .pt extension.
    
    Args:
        model_path: Path to model file (str or Path)
        
    Returns:
        Path with .pt extension
    """
    if model_path is None:
        return None
    
    model_path = Path(model_path)
    # If no extension, add .pt
    if not model_path.suffix and "openvino" not in model_path.name:
        model_path = model_path.with_suffix('.pt')
    
    return model_path


# Core options (excluding model & classes)
def core_options(func):
    options = [
        click.option('--source', type=str, default='0',
                     help='file/dir/URL/glob, 0 for webcam'),
        click.option('--imgsz', callback=parse_imgsz, default=640, type=str,
                     help='desired image size for the model input. Can be an integer for square images or a tuple (height, width) for specific dimensions.'),
        click.option('--fps', type=int, default=30,
                     help='video frame-rate'),
        click.option('--conf', type=float, default=0.01,
                     help='min confidence threshold'),
        click.option('--iou', type=float, default=0.7,
                     help='IoU threshold for NMS'),
        click.option('--device', default='',
                     help='cuda device(s), e.g. 0 or 0,1,2,3 or cpu'),
        click.option('--project', type=Path, default=ROOT / 'runs',
                     help='save results to project/name'),
        click.option('--name', default='', help='save results to project/name'),
        click.option('--exist-ok', is_flag=True, default=True,
                     help='existing project/name ok, do not increment'),
        click.option('--half', is_flag=True,
                     help='use FP16 half-precision inference'),
        click.option('--vid-stride', type=int, default=1,
                     help='video frame-rate stride'),
        click.option('--ci', is_flag=True,
                     help='reuse existing runs in CI (no UI)'),
        click.option('--tracking-method', type=str, default='deepocsort',
                     help='deepocsort, botsort, strongsort, ...'),
        click.option('--verbose', is_flag=True,
                     help='print detailed logs'),
        click.option('--agnostic-nms', is_flag=True,
                     help='class-agnostic NMS'),
        click.option(
            "--postprocessing", type=click.Choice(["none", "gsi", "gbrc"], case_sensitive=False), default="none",
            help="Postprocess tracker output: none | gsi (Gaussian smoothed interpolation) | gbrc (gradient boosting smooth).",
        ),
        click.option('--show', is_flag=True,
                     help='display tracking in a window'),
        click.option('--show-labels/--hide-labels', default=True,
                     help='show or hide detection labels'),
        click.option('--show-conf/--hide-conf', default=True,
                     help='show or hide detection confidences'),
        click.option('--show-trajectories', is_flag=True,
                     help='overlay past trajectories'),
        click.option('--show-lost', is_flag=True,
<<<<<<< HEAD
                     help='show lost tracks'),
=======
                     help='show lost and removed tracks'),
>>>>>>> 538dc16e
        click.option('--save-txt', is_flag=True,
                     help='save results to a .txt file'),
        click.option('--save-crop', is_flag=True,
                     help='save cropped detections'),
        click.option('--save', is_flag=True,
                     help='save annotated video'),
        click.option('--line-width', type=int,
                     help='bounding box line width'),
        click.option('--per-class', is_flag=True,
                     help='track each class separately'),
        click.option('--target-id', type=int, default=None,
                     help='ID to highlight in green')
    ]
    for opt in reversed(options):
        func = opt(func)
    return func


def parse_classes(classes_input):
    """
    Parse classes input which can be a tuple of ints (from multiple=True),
    a string (comma/space separated), or None.
    Returns a list of integers or None.
    """
    if classes_input is None:
        return None
    
    if isinstance(classes_input, (list, tuple)):
        # If it's already a list/tuple of ints (from multiple=True)
        if not classes_input:
            return None
        return list(classes_input)
    
    if isinstance(classes_input, str):
        # Handle string input: "0,1" or "0 1"
        classes_input = classes_input.replace(',', ' ')
        return [int(x) for x in classes_input.split()]
    
    return [int(classes_input)]


def singular_model_options(func):
    options = [
        click.option('--yolo-model', type=Path,
                     default=WEIGHTS / 'yolov8n.pt',
                     help='path to YOLO weights for detection'),
        click.option('--reid-model', type=Path,
                     default=WEIGHTS / 'osnet_x0_25_msmt17.pt',
                     help='path to ReID model weights'),
        click.option('--classes', type=str, default=None,
                     help='filter by class indices, e.g. 0 or "0,1"')
    ]
    for opt in reversed(options):
        func = opt(func)
    return func


def plural_model_options(func):
    options = [
        click.option('--yolo-model', type=Path, multiple=True,
                     default=[WEIGHTS / 'yolov8n.pt'],
                     help='one or more YOLO weights for detection'),
        click.option('--reid-model', type=Path, multiple=True,
                     default=[WEIGHTS / 'osnet_x0_25_msmt17.pt'],
                     help='one or more ReID model weights'),
        click.option('--classes', type=str, default=None,
                     help='filter by class indices, e.g. 0 or "0,1"')
    ]
    for opt in reversed(options):
        func = opt(func)
    return func


def export_options(func):
    """
    Decorator adding ReID export options (ported from argparse export script).
    """
    options = [
        click.option('--batch-size', type=int, default=1,
                     help='Batch size for export'),
        click.option('--imgsz', '--img', '--img-size', callback=parse_imgsz, type=str,
                     default=640, help='Image size as H,W (e.g. 256,128)'),
        click.option('--device', default='cpu',
                     help="CUDA device (e.g., '0', '0,1,2,3', or 'cpu')"),
        click.option('--optimize', is_flag=True,
                     help='Optimize TorchScript for mobile (CPU export only)'),
        click.option('--dynamic', is_flag=True,
                     help='Enable dynamic axes for ONNX/TF/TensorRT export'),
        click.option('--simplify', is_flag=True,
                     help='Simplify ONNX model'),
        click.option('--opset', type=int, default=18,
                     help='ONNX opset version'),
        click.option('--workspace', type=int, default=4,
                     help='TensorRT workspace size (GB)'),
        click.option('--verbose', is_flag=True,
                     help='Enable verbose logging for TensorRT'),
        click.option('--weights', type=Path,
                     default=WEIGHTS / 'osnet_x0_25_msmt17.pt',
                     help='Path to the model weights (.pt file)'),
        click.option('--half', is_flag=True,
                     help='Enable FP16 half-precision export (GPU only)'),
        click.option('--include', multiple=True, default=('torchscript',),
                     help='Export formats to include. Options: torchscript, onnx, openvino, engine, tflite'),
    ]
    for opt in reversed(options):
        func = opt(func)
    return func


def tune_options(func):
    """
    Decorator adding ReID export options (ported from argparse export script).
    """
    options = [
        click.option('--n-trials', type=int, default=4,
                     help='number of trials for evolutionary tuning'),
        click.option('--objectives', type=str, multiple=True,
                     default=["HOTA", "MOTA", "IDF1"],
                     help='objectives for tuning: HOTA, MOTA, IDF1'),
    ]
    for opt in reversed(options):
        func = opt(func)
    return func



class CommandFirstGroup(click.Group):
    """Custom Click Group with improved help formatting - Ultralytics-style."""
    
    def format_help(self, ctx, formatter):
        """Override to show custom help with Ultralytics-style formatting."""
        
        # Main heading
        formatter.write_paragraph()
        formatter.write_text(
            "BoxMOT 'boxmot' commands use the following syntax:"
        )
        formatter.write_paragraph()
        
        # Command syntax
        with formatter.indentation():
            formatter.write_text("boxmot MODE DETECTOR REID TRACKER ARGS")
        formatter.write_paragraph()
        
        # Argument descriptions
        formatter.width = 120  # Increase formatter width to prevent wrapping
        with formatter.indentation():
            formatter.write_text("Where  MODE (required) is one of [track, eval, tune, generate, export]")
            formatter.write_text("       DETECTOR (optional) YOLO model like yolov8n, yolov9c, yolo11m, yolox_x")
            formatter.write_text("       REID (optional) ReID model like osnet_x0_25_msmt17, mobilenetv2_x1_4")
            formatter.write_text("       TRACKER (optional) is one of [deepocsort, botsort, bytetrack, strongsort, ocsort, hybridsort]")
            formatter.write_text("       ARGS (optional) 'arg=value' pairs like 'source=0' 'imgsz=640' that override defaults.")
            formatter.write_text("          See all ARGS at https://github.com/mikel-brostrom/boxmot or 'boxmot MODE --help'")
        formatter.write_paragraph()
        
        # Examples
        formatter.write_text("Examples:")
        with formatter.indentation():
            formatter.write_text("1. Track with webcam using defaults:")
            with formatter.indentation():
                formatter.write_text("boxmot track yolov8n osnet_x0_25_msmt17 deepocsort --source 0 --show")
            formatter.write_paragraph()
            
            formatter.write_text("2. Track a video file:")
            with formatter.indentation():
                formatter.write_text("boxmot track yolov8n osnet_x0_25_msmt17 botsort --source video.mp4 --save")
            formatter.write_paragraph()
            
            formatter.write_text("3. Evaluate on MOT dataset:")
            with formatter.indentation():
                formatter.write_text("boxmot eval yolov8n osnet_x0_25_msmt17 deepocsort --source MOT17-mini/train")
            formatter.write_paragraph()
            
            formatter.write_text("4. Tune tracker hyperparameters:")
            with formatter.indentation():
                formatter.write_text("boxmot tune --source MOT17-mini/train --tracking-method deepocsort --n-trials 10")
            formatter.write_paragraph()
            
            formatter.write_text("5. Export ReID model:")
            with formatter.indentation():
                formatter.write_text("boxmot export --weights osnet_x0_25_msmt17.pt --include onnx engine")
        formatter.write_paragraph()
        
        # Available modes
        formatter.write_text("Modes:")
        with formatter.indentation():
            formatter.write_text("track      Track objects in video/webcam stream")
            formatter.write_text("eval       Evaluate tracker performance on MOT dataset")
            formatter.write_text("tune       Optimize tracker hyperparameters")
            formatter.write_text("generate   Generate detections and embeddings")
            formatter.write_text("export     Export ReID models to different formats")
        formatter.write_paragraph()
        
        # Resources
        formatter.write_text("Docs:      https://github.com/mikel-brostrom/boxmot")
        formatter.write_text("Community: https://github.com/mikel-brostrom/boxmot/discussions")


@click.group(cls=CommandFirstGroup)
@click.pass_context
def boxmot(ctx):
    """
    BoxMOT: Pluggable SOTA multi-object tracking modules for segmentation, object detection and pose estimation models
    """
    pass


@boxmot.command(help='Run tracking only')
@click.argument('detector', required=False)
@click.argument('reid', required=False)
@click.argument('tracker', required=False)
@core_options
@singular_model_options
@click.pass_context
def track(ctx, detector, reid, tracker, yolo_model, reid_model, classes, **kwargs):
    # Override options with positional args if provided
    if detector:
        yolo_model = ensure_model_extension(detector)
    if reid:
        reid_model = ensure_model_extension(reid)
    if tracker:
        kwargs['tracking_method'] = tracker
    src = kwargs.pop('source')
    source_path = Path(src)
    bench, split = source_path.parent.name, source_path.name
    
    # Auto-append .pt extension if missing
    yolo_model = ensure_model_extension(yolo_model)
    reid_model = ensure_model_extension(reid_model)
    
    params = {**kwargs,
              'yolo_model': yolo_model,
              'reid_model': reid_model,
              'classes': parse_classes(classes),
              'source': src,
              'benchmark': bench,
              'split': split}
    args = SimpleNamespace(**params)
    
    # 2) if doing MOT17/20-ablation, pull down the dataset and rewire args.source/split
    if (DATASET_CONFIGS / f"{args.source}.yaml").exists():
        cfg = load_dataset_cfg(str(args.source))
        
        # Determine dataset destination
        if cfg["download"]["dataset_url"]:
            dataset_dest = TRACKEVAL / f"{Path(cfg['benchmark']['source']).name}.zip"
        else:
            # For custom datasets without URL, use the path from config if available, or default to assets
            dataset_dest = Path(cfg["download"].get("dataset_dest", f"assets/{Path(cfg['benchmark']['source']).name}"))

        download_eval_data(
            runs_url=cfg["download"]["runs_url"],
            dataset_url=cfg["download"]["dataset_url"],
            dataset_dest=dataset_dest,
            overwrite=False
        )
        args.benchmark = Path(cfg["benchmark"]["source"]).name
        args.split = cfg["benchmark"]["split"]
        if cfg["download"]["dataset_url"]:
            args.source = TRACKEVAL / f"{args.benchmark}/{args.split}"
        elif "source" in cfg["benchmark"]:
            args.source = Path(cfg["benchmark"]["source"]) / args.split
        else:
            args.source = dataset_dest / args.split

    from boxmot.engine.tracker import main as run_track
    run_track(args)
    
@boxmot.command(help='Generate detections and embeddings')
@click.argument('detector', required=False)
@click.argument('reid', required=False)
@core_options
@plural_model_options
@click.pass_context
def generate(ctx, detector, reid, yolo_model, reid_model, classes, **kwargs):
    # Override options with positional args if provided
    # Note: Plural options are tuples, so handle single arg input as list
    if detector:
        yolo_model = [ensure_model_extension(detector)]
    if reid:
        reid_model = [ensure_model_extension(reid)]
    src = kwargs.pop('source')
    source_path = Path(src)
    bench, split = source_path.parent.name, source_path.name
    
    # Auto-append .pt extension if missing
    yolo_model = [ensure_model_extension(m) for m in yolo_model]
    reid_model = [ensure_model_extension(m) for m in reid_model]
    
    params = {**kwargs,
              'yolo_model': list(yolo_model),
              'reid_model': list(reid_model),
              'classes': parse_classes(classes),
              'source': src,
              'benchmark': bench,
              'split': split}
    args = SimpleNamespace(**params)
    from boxmot.engine.evaluator import run_generate_dets_embs
    run_generate_dets_embs(args)


@boxmot.command(help='Evaluate tracking performance')
@click.argument('detector', required=False)
@click.argument('reid', required=False)
@click.argument('tracker', required=False)
@core_options
@plural_model_options
@click.pass_context
def eval(ctx, detector, reid, tracker, yolo_model, reid_model, classes, **kwargs):
    # Override options with positional args if provided
    # Note: Plural options are tuples, so handle single arg input as list
    if detector:
        yolo_model = [ensure_model_extension(detector)]
    if reid:
        reid_model = [ensure_model_extension(reid)]
    if tracker:
        kwargs['tracking_method'] = tracker
    src = kwargs.pop('source')
    source_path = Path(src)
    bench, split = source_path.parent.name, source_path.name
    
    # Auto-append .pt extension if missing
    yolo_model = [ensure_model_extension(m) for m in yolo_model]
    reid_model = [ensure_model_extension(m) for m in reid_model]
    
    params = {**kwargs,
              'yolo_model': list(yolo_model),
              'reid_model': list(reid_model),
              'classes': parse_classes(classes),
              'source': src,
              'benchmark': bench,
              'split': split}
    args = SimpleNamespace(**params)
    from boxmot.engine.evaluator import main as run_eval
    run_eval(args)


@boxmot.command(help='Tune models via evolutionary algorithms')
@click.argument('detector', required=False)
@click.argument('reid', required=False)
@click.argument('tracker', required=False)
@core_options
@tune_options
@plural_model_options
@click.pass_context
def tune(ctx, detector, reid, tracker, yolo_model, reid_model, classes, **kwargs):
    # Override options with positional args if provided
    # Note: Plural options are tuples, so handle single arg input as list
    if detector:
        yolo_model = [ensure_model_extension(detector)]
    if reid:
        reid_model = [ensure_model_extension(reid)]
    if tracker:
        kwargs['tracking_method'] = tracker
    src = kwargs.pop('source')
    source_path = Path(src)
    bench, split = source_path.parent.name, source_path.name
    
    # Auto-append .pt extension if missing
    yolo_model = [ensure_model_extension(m) for m in yolo_model]
    reid_model = [ensure_model_extension(m) for m in reid_model]
    
    params = {**kwargs,
              'yolo_model': list(yolo_model),
              'reid_model': list(reid_model),
              'classes': parse_classes(classes),
              'source': src,
              'benchmark': bench,
              'split': split}
    args = SimpleNamespace(**params)
    from boxmot.engine.tuner import main as run_tuning
    run_tuning(args)


@boxmot.command(help='Export ReID models')
@export_options
@click.pass_context
def export(ctx, **kwargs):
    """
    Command 'export': export ReID model weights and configurations for deployment.
    Mirrors the standalone argparse-based export script.
    """
    # kwargs already contains all export args; convert imgsz tuple -> list
    args = SimpleNamespace(**kwargs)
    from boxmot.engine.export import main as run_export
    run_export(args)


@boxmot.command(help='Show BoxMOT version')
def version():
    """Display the current BoxMOT version."""
    from boxmot import __version__
    click.echo(f"BoxMOT {__version__}")


@boxmot.command(help='Show help information')
@click.pass_context
def help(ctx):
    """Display help information."""
    # Get the parent context (main boxmot group)
    parent_ctx = ctx.parent
    click.echo(parent_ctx.get_help())


main = boxmot

if __name__ == "__main__":
    boxmot()<|MERGE_RESOLUTION|>--- conflicted
+++ resolved
@@ -91,11 +91,7 @@
         click.option('--show-trajectories', is_flag=True,
                      help='overlay past trajectories'),
         click.option('--show-lost', is_flag=True,
-<<<<<<< HEAD
                      help='show lost tracks'),
-=======
-                     help='show lost and removed tracks'),
->>>>>>> 538dc16e
         click.option('--save-txt', is_flag=True,
                      help='save results to a .txt file'),
         click.option('--save-crop', is_flag=True,
