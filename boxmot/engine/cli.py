--- conflicted
+++ resolved
@@ -315,33 +315,10 @@
     Command 'export': export ReID model weights and configurations for deployment.
     Mirrors the standalone argparse-based export script.
     """
-<<<<<<< HEAD
-    src = kwargs.pop('source')
-    source_path = Path(src)
-    bench, split = source_path.parent.name, source_path.name
-    params = {**kwargs,
-              'yolo_model': list(yolo_model),
-              'reid_model': list(reid_model),
-              'classes': list(range(80)),  # COCO 80 classes -> indices 0..79
-              'source': src,
-              'benchmark': bench,
-              'split': split}
-    args = make_args(**params)
-    # generate
-    from boxmot.engine.val import run_generate_dets_embs
-    run_generate_dets_embs(args)
-    # eval
-    from boxmot.engine.val import main as run_eval
-    run_eval(args)
-    # tune
-    from boxmot.engine.evolve import main as run_tuning
-    run_tuning(args)
-=======
     # kwargs already contains all export args; convert imgsz tuple -> list
     args = make_args(**kwargs)
     from boxmot.appearance.reid.export import main as run_export
     run_export(args)
->>>>>>> e9dae7dd
 
 
 main = boxmot
