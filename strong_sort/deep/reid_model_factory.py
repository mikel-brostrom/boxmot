--- conflicted
+++ resolved
@@ -109,35 +109,20 @@
 
 
 def get_model_url(model):
-<<<<<<< HEAD
-    model = str(model).rsplit(os.path.sep, 1)[-1]
-    if model in __trained_urls:
-        return __trained_urls[model]
-=======
     if model.stem in __trained_urls:
         return __trained_urls[model.stem]
->>>>>>> 99a318cf
     else:
         None
 
 
 def is_model_in_model_types(model):
-<<<<<<< HEAD
-    model = str(model).rsplit(os.path.sep, 1)[-1].split('.')[0]
-    if model in __model_types:
-=======
     if model.stem in __model_types:
->>>>>>> 99a318cf
         return True
     else:
         return False
 
 
 def get_model_name(model):
-<<<<<<< HEAD
-    model = str(model).rsplit(os.path.sep, 1)[-1].split('.')[0]
-=======
->>>>>>> 99a318cf
     for x in __model_types:
         if x in model.stem:
             return x
