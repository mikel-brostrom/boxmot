--- conflicted
+++ resolved
@@ -1,18 +1,4 @@
 cff-version: 15.0.10
-<<<<<<< HEAD
-preferred-citation:
-  type: software
-  message: "If you use BoxMOT, please cite it as below."
-  authors:
-  - family-names: Broström
-    given-names: Mikel
-  title: "BoxMOT: pluggable SOTA tracking modules for object detection, segmentation and pose estimation models"
-  version: 15.0.10
-  doi: https://zenodo.org/record/7629840
-  date-released: 2024-6
-  license: AGPL-3.0
-  url: "https://github.com/mikel-brostrom/boxmot"
-=======
 
 message: >-
   If you use this software, please cite it using the
@@ -31,5 +17,4 @@
 repository-code: "https://github.com/mikel-brostrom/boxmot"
 license: AGPL-3.0
 version: 15.0.0
-type: software
->>>>>>> 24efd53f
+type: software